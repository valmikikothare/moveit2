--- conflicted
+++ resolved
@@ -1600,7 +1600,6 @@
   return impl_->plan(plan);
 }
 
-<<<<<<< HEAD
 // moveit_msgs::action::Pickup::Goal MoveGroupInterface::constructPickupGoal(const std::string& object,
 //                                                                        std::vector<moveit_msgs::msg::Grasp> grasps,
 //                                                                        bool plan_only = false) const
@@ -1646,57 +1645,8 @@
                                                 bool avoid_collisions, moveit_msgs::msg::MoveItErrorCodes* error_code)
 {
   moveit_msgs::msg::Constraints path_constraints_tmp;
-  return computeCartesianPath(waypoints, eef_step, jump_threshold, trajectory, path_constraints_tmp, avoid_collisions,
-                              error_code);
-=======
-moveit_msgs::PickupGoal MoveGroupInterface::constructPickupGoal(const std::string& object,
-                                                                std::vector<moveit_msgs::Grasp> grasps,
-                                                                bool plan_only = false) const
-{
-  return impl_->constructPickupGoal(object, std::move(grasps), plan_only);
-}
-
-moveit_msgs::PlaceGoal MoveGroupInterface::constructPlaceGoal(const std::string& object,
-                                                              std::vector<moveit_msgs::PlaceLocation> locations,
-                                                              bool plan_only = false) const
-{
-  return impl_->constructPlaceGoal(object, std::move(locations), plan_only);
-}
-
-std::vector<moveit_msgs::PlaceLocation>
-MoveGroupInterface::posesToPlaceLocations(const std::vector<geometry_msgs::PoseStamped>& poses) const
-{
-  return impl_->posesToPlaceLocations(poses);
-}
-
-moveit::core::MoveItErrorCode MoveGroupInterface::pick(const moveit_msgs::PickupGoal& goal)
-{
-  return impl_->pick(goal);
-}
-
-moveit::core::MoveItErrorCode MoveGroupInterface::planGraspsAndPick(const std::string& object, bool plan_only)
-{
-  return impl_->planGraspsAndPick(object, plan_only);
-}
-
-moveit::core::MoveItErrorCode MoveGroupInterface::planGraspsAndPick(const moveit_msgs::CollisionObject& object,
-                                                                    bool plan_only)
-{
-  return impl_->planGraspsAndPick(object, plan_only);
-}
-
-moveit::core::MoveItErrorCode MoveGroupInterface::place(const moveit_msgs::PlaceGoal& goal)
-{
-  return impl_->place(goal);
-}
-
-double MoveGroupInterface::computeCartesianPath(const std::vector<geometry_msgs::Pose>& waypoints, double eef_step,
-                                                double jump_threshold, moveit_msgs::RobotTrajectory& trajectory,
-                                                bool avoid_collisions, moveit_msgs::MoveItErrorCodes* error_code)
-{
-  return computeCartesianPath(waypoints, eef_step, jump_threshold, trajectory, moveit_msgs::Constraints(),
+  return computeCartesianPath(waypoints, eef_step, jump_threshold, trajectory, moveit_msgs::msg::Constraints(),
                               avoid_collisions, error_code);
->>>>>>> 1245f151
 }
 
 double MoveGroupInterface::computeCartesianPath(const std::vector<geometry_msgs::msg::Pose>& waypoints, double eef_step,
@@ -1704,7 +1654,6 @@
                                                 const moveit_msgs::msg::Constraints& path_constraints,
                                                 bool avoid_collisions, moveit_msgs::msg::MoveItErrorCodes* error_code)
 {
-<<<<<<< HEAD
   if (error_code)
   {
     return impl_->computeCartesianPath(waypoints, eef_step, jump_threshold, trajectory, path_constraints,
@@ -1712,16 +1661,11 @@
   }
   else
   {
-    moveit_msgs::msg::MoveItErrorCodes error_code_tmp;
+    moveit_msgs::msg::MoveItErrorCodes err_tmp;
+    moveit_msgs::msg::MoveItErrorCodes& err = error_code ? *error_code : err_tmp;
     return impl_->computeCartesianPath(waypoints, eef_step, jump_threshold, trajectory, path_constraints,
-                                       avoid_collisions, error_code_tmp);
-  }
-=======
-  moveit_msgs::MoveItErrorCodes err_tmp;
-  moveit_msgs::MoveItErrorCodes& err = error_code ? *error_code : err_tmp;
-  return impl_->computeCartesianPath(waypoints, eef_step, jump_threshold, trajectory, path_constraints,
-                                     avoid_collisions, err);
->>>>>>> 1245f151
+                                       avoid_collisions, err);
+  }
 }
 
 void MoveGroupInterface::stop()
