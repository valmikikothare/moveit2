/*********************************************************************
 * Software License Agreement (BSD License)
 *
 *  Copyright (c) 2018 Pilz GmbH & Co. KG
 *  All rights reserved.
 *
 *  Redistribution and use in source and binary forms, with or without
 *  modification, are permitted provided that the following conditions
 *  are met:
 *
 *   * Redistributions of source code must retain the above copyright
 *     notice, this list of conditions and the following disclaimer.
 *   * Redistributions in binary form must reproduce the above
 *     copyright notice, this list of conditions and the following
 *     disclaimer in the documentation and/or other materials provided
 *     with the distribution.
 *   * Neither the name of Pilz GmbH & Co. KG nor the names of its
 *     contributors may be used to endorse or promote products derived
 *     from this software without specific prior written permission.
 *
 *  THIS SOFTWARE IS PROVIDED BY THE COPYRIGHT HOLDERS AND CONTRIBUTORS
 *  "AS IS" AND ANY EXPRESS OR IMPLIED WARRANTIES, INCLUDING, BUT NOT
 *  LIMITED TO, THE IMPLIED WARRANTIES OF MERCHANTABILITY AND FITNESS
 *  FOR A PARTICULAR PURPOSE ARE DISCLAIMED. IN NO EVENT SHALL THE
 *  COPYRIGHT OWNER OR CONTRIBUTORS BE LIABLE FOR ANY DIRECT, INDIRECT,
 *  INCIDENTAL, SPECIAL, EXEMPLARY, OR CONSEQUENTIAL DAMAGES (INCLUDING,
 *  BUT NOT LIMITED TO, PROCUREMENT OF SUBSTITUTE GOODS OR SERVICES;
 *  LOSS OF USE, DATA, OR PROFITS; OR BUSINESS INTERRUPTION) HOWEVER
 *  CAUSED AND ON ANY THEORY OF LIABILITY, WHETHER IN CONTRACT, STRICT
 *  LIABILITY, OR TORT (INCLUDING NEGLIGENCE OR OTHERWISE) ARISING IN
 *  ANY WAY OUT OF THE USE OF THIS SOFTWARE, EVEN IF ADVISED OF THE
 *  POSSIBILITY OF SUCH DAMAGE.
 *********************************************************************/

#pragma once

#include <Eigen/Geometry>
#include <kdl/trajectory.hpp>
#include <moveit/robot_model/robot_model.h>
#include <moveit/robot_state/robot_state.h>
#include <moveit/robot_trajectory/robot_trajectory.h>
#include <tf2/transform_datatypes.h>
#include <trajectory_msgs/msg/multi_dof_joint_trajectory.hpp>
#include <moveit/planning_scene/planning_scene.h>

#include "pilz_industrial_motion_planner/cartesian_trajectory.h"
#include "pilz_industrial_motion_planner/limits_container.h"

namespace pilz_industrial_motion_planner
{
/**
 * @brief compute the inverse kinematics of a given pose, also check robot self
 * collision
 * @param scene: planning scene
 * @param group_name: name of planning group
 * @param link_name: name of target link
 * @param pose: target pose in IK solver Frame
 * @param frame_id: reference frame of the target pose
 * @param seed: seed state of IK solver
 * @param solution: solution of IK
 * @param check_self_collision: true to enable self collision checking after IK
 * computation
 * @param timeout: timeout for IK, if not set the default solver timeout is used
 * @return true if succeed
 */
bool computePoseIK(const planning_scene::PlanningSceneConstPtr& scene, const std::string& group_name,
                   const std::string& link_name, const Eigen::Isometry3d& pose, const std::string& frame_id,
                   const std::map<std::string, double>& seed, std::map<std::string, double>& solution,
                   bool check_self_collision = true, const double timeout = 0.0);

bool computePoseIK(const planning_scene::PlanningSceneConstPtr& scene, const std::string& group_name,
                   const std::string& link_name, const geometry_msgs::msg::Pose& pose, const std::string& frame_id,
                   const std::map<std::string, double>& seed, std::map<std::string, double>& solution,
                   bool check_self_collision = true, const double timeout = 0.0);

/**
 * @brief compute the pose of a link at give robot state
 * @param robot_model: kinematic model of the robot
 * @param link_name: target link name
 * @param joint_state: joint positions of this group
 * @param pose: pose of the link in base frame of robot model
 * @return true if succeed
 */
bool computeLinkFK(const moveit::core::RobotModelConstPtr& robot_model, const std::string& link_name,
                   const std::map<std::string, double>& joint_state, Eigen::Isometry3d& pose);

bool computeLinkFK(const moveit::core::RobotModelConstPtr& robot_model, const std::string& link_name,
                   const std::vector<std::string>& joint_names, const std::vector<double>& joint_positions,
                   Eigen::Isometry3d& pose);

/**
 * @brief verify the velocity/acceleration limits of current sample (based on
 * backward difference computation)
 * v(k) = [x(k) - x(k-1)]/[t(k) - t(k-1)]
 * a(k) = [v(k) - v(k-1)]/[t(k) - t(k-2)]*2
 * @param position_last: position of last sample
 * @param velocity_last: velocity of last sample
 * @param position_current: position of current sample
 * @param duration_last: duration of last sample
 * @param duration_current: duration of current sample
 * @param joint_limits: joint limits
 * @return
 */
bool verifySampleJointLimits(const std::map<std::string, double>& position_last,
                             const std::map<std::string, double>& velocity_last,
                             const std::map<std::string, double>& position_current, double duration_last,
                             double duration_current, const JointLimitsContainer& joint_limits);

/**
 * @brief Generate joint trajectory from a KDL Cartesian trajectory
 * @param scene: planning scene
 * @param joint_limits: joint limits
 * @param trajectory: KDL Cartesian trajectory
 * @param group_name: name of the planning group
 * @param link_name: name of the target robot link
 * @param initial_joint_position: initial joint positions, needed for selecting
 * the ik solution
 * @param sampling_time: sampling time of the generated trajectory
 * @param joint_trajectory: output as robot joint trajectory, first and last
 * point will have zero velocity
 * and acceleration
 * @param error_code: detailed error information
 * @param check_self_collision: check for self collision during creation
 * @return true if succeed
 */
bool generateJointTrajectory(const planning_scene::PlanningSceneConstPtr& scene,
                             const JointLimitsContainer& joint_limits, const KDL::Trajectory& trajectory,
                             const std::string& group_name, const std::string& link_name,
                             const std::map<std::string, double>& initial_joint_position, const double& sampling_time,
                             trajectory_msgs::msg::JointTrajectory& joint_trajectory,
                             moveit_msgs::msg::MoveItErrorCodes& error_code, bool check_self_collision = false);

/**
 * @brief Generate joint trajectory from a MultiDOFJointTrajectory
 * @param scene: planning scene
 * @param trajectory: Cartesian trajectory
 * @param info: motion plan information
 * @param sampling_time
 * @param joint_trajectory
 * @param error_code
 * @return true if succeed
 */
bool generateJointTrajectory(const planning_scene::PlanningSceneConstPtr& scene,
                             const JointLimitsContainer& joint_limits,
                             const pilz_industrial_motion_planner::CartesianTrajectory& trajectory,
                             const std::string& group_name, const std::string& link_name,
                             const std::map<std::string, double>& initial_joint_position,
                             const std::map<std::string, double>& initial_joint_velocity,
                             trajectory_msgs::msg::JointTrajectory& joint_trajectory,
                             moveit_msgs::msg::MoveItErrorCodes& error_code, bool check_self_collision = false);

/**
 * @brief Determines the sampling time and checks that both trajectroies use the
 * same sampling time.
 * @return TRUE if the sampling time is equal between all given points (except
 * the last two points
 * of each trajectory), otherwise FALSE.
 */
bool determineAndCheckSamplingTime(const robot_trajectory::RobotTrajectoryPtr& first_trajectory,
                                   const robot_trajectory::RobotTrajectoryPtr& second_trajectory, double EPSILON,
                                   double& sampling_time);

/**
 * @brief Check if the two robot states have the same joint
 * position/velocity/acceleration.
 *
 * @param joint_group_name The name of the joint group.
 * @param epsilon Constants defining how close the joint
 * position/velocity/acceleration have to be to be
 * recognized as equal.
 *
 * @return True if joint positions, joint velocities and joint accelerations are
 * equal, otherwise false.
 */
bool isRobotStateEqual(const moveit::core::RobotState& state1, const moveit::core::RobotState& state2,
                       const std::string& joint_group_name, double epsilon);

/**
 * @brief check if the robot state have zero velocity/acceleration
 * @param state
 * @param group
 * @param EPSILON
 * @return
 */
bool isRobotStateStationary(const moveit::core::RobotState& state, const std::string& group, double EPSILON);

/**
 * @brief Performs a linear search for the intersection point of the trajectory
 * with the blending radius.
 * @param center_position Center of blending sphere.
 * @param r Radius of blending sphere.
 * @param traj The trajectory.
 * @param inverseOrder TRUE: Farthest element from blending sphere center is
 * located at the
 * smallest index of trajectroy.
 * @param index The intersection index which has to be determined.
 */
bool linearSearchIntersectionPoint(const std::string& link_name, const Eigen::Vector3d& center_position,
                                   const double& r, const robot_trajectory::RobotTrajectoryPtr& traj, bool inverseOrder,
                                   std::size_t& index);

bool intersectionFound(const Eigen::Vector3d& p_center, const Eigen::Vector3d& p_current, const Eigen::Vector3d& p_next,
                       const double& r);

/**
 * @brief Checks if current robot state is in self collision.
 * @param scene: planning scene.
 * @param test_for_self_collision Flag to deactivate this check during IK.
 * @param robot_model: robot kinematics model.
 * @param state Robot state instance used for .
 * @param group
 * @param ik_solution
 * @return
 */
bool isStateColliding(const bool test_for_self_collision, const planning_scene::PlanningSceneConstPtr& scene,
                      moveit::core::RobotState* state, const moveit::core::JointModelGroup* const group,
                      const double* const ik_solution);
}  // namespace pilz_industrial_motion_planner

<<<<<<< HEAD
void normalizeQuaternion(geometry_msgs::msg::Quaternion& quat);
=======
void normalizeQuaternion(geometry_msgs::Quaternion& quat);

/**
 * @brief Adapt goal pose, defined by position+orientation, to consider offset
 * @param constraint to apply offset to
 * @param offset to apply to the constraint
 * @param orientation to apply to the offset
 * @return final goal pose
 */
Eigen::Isometry3d getConstraintPose(const geometry_msgs::Point& position, const geometry_msgs::Quaternion& orientation,
                                    const geometry_msgs::Vector3& offset);

/**
 * @brief Conviencency method, passing args from a goal constraint
 * @param goal goal constraint
 * @return final goal pose
 */
Eigen::Isometry3d getConstraintPose(const moveit_msgs::Constraints& goal);
>>>>>>> ab42a1d7
<|MERGE_RESOLUTION|>--- conflicted
+++ resolved
@@ -217,10 +217,7 @@
                       const double* const ik_solution);
 }  // namespace pilz_industrial_motion_planner
 
-<<<<<<< HEAD
 void normalizeQuaternion(geometry_msgs::msg::Quaternion& quat);
-=======
-void normalizeQuaternion(geometry_msgs::Quaternion& quat);
 
 /**
  * @brief Adapt goal pose, defined by position+orientation, to consider offset
@@ -229,13 +226,13 @@
  * @param orientation to apply to the offset
  * @return final goal pose
  */
-Eigen::Isometry3d getConstraintPose(const geometry_msgs::Point& position, const geometry_msgs::Quaternion& orientation,
-                                    const geometry_msgs::Vector3& offset);
+Eigen::Isometry3d getConstraintPose(const geometry_msgs::msg::Point& position,
+                                    const geometry_msgs::msg::Quaternion& orientation,
+                                    const geometry_msgs::msg::Vector3& offset);
 
 /**
  * @brief Conviencency method, passing args from a goal constraint
  * @param goal goal constraint
  * @return final goal pose
  */
-Eigen::Isometry3d getConstraintPose(const moveit_msgs::Constraints& goal);
->>>>>>> ab42a1d7
+Eigen::Isometry3d getConstraintPose(const moveit_msgs::msg::Constraints& goal);