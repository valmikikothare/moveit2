--- conflicted
+++ resolved
@@ -219,16 +219,12 @@
   duration_from_previous_.clear();
 }
 
-<<<<<<< HEAD
-void RobotTrajectory::getRobotTrajectoryMsg(moveit_msgs::msg::RobotTrajectory& trajectory)
-=======
-void RobotTrajectory::getRobotTrajectoryMsg(moveit_msgs::RobotTrajectory& trajectory,
+void RobotTrajectory::getRobotTrajectoryMsg(moveit_msgs::msg::RobotTrajectory& trajectory,
                                             const std::vector<std::string>& joint_filter) const
->>>>>>> a5864ccc
 {
   trajectory = moveit_msgs::msg::RobotTrajectory();
 
-  builtin_interfaces::msg::Time stamp = clock_ros_.now();
+  builtin_interfaces::msg::Time stamp = rclcpp::Clock(RCL_ROS_TIME).now();
 
   if (waypoints_.empty())
     return;
@@ -364,20 +360,12 @@
   }
 }
 
-<<<<<<< HEAD
-void RobotTrajectory::setRobotTrajectoryMsg(const robot_state::RobotState& reference_state,
+void RobotTrajectory::setRobotTrajectoryMsg(const moveit::core::RobotState& reference_state,
                                             const trajectory_msgs::msg::JointTrajectory& trajectory)
 {
   // make a copy just in case the next clear() removes the memory for the reference passed in
 
-  const robot_state::RobotState& copy = reference_state;
-=======
-void RobotTrajectory::setRobotTrajectoryMsg(const moveit::core::RobotState& reference_state,
-                                            const trajectory_msgs::JointTrajectory& trajectory)
-{
-  // make a copy just in case the next clear() removes the memory for the reference passed in
   const moveit::core::RobotState& copy = reference_state;
->>>>>>> a5864ccc
   clear();
   std::size_t state_count = trajectory.points.size();
   rclcpp::Time last_time_stamp = trajectory.header.stamp;
@@ -388,13 +376,8 @@
 
   for (std::size_t i = 0; i < state_count; ++i)
   {
-<<<<<<< HEAD
     this_time_stamp = traj_stamp + trajectory.points[i].time_from_start;
-    robot_state::RobotStatePtr st(new robot_state::RobotState(copy));
-=======
-    this_time_stamp = trajectory.header.stamp + trajectory.points[i].time_from_start;
     moveit::core::RobotStatePtr st(new moveit::core::RobotState(copy));
->>>>>>> a5864ccc
     st->setVariablePositions(trajectory.joint_names, trajectory.points[i].positions);
     if (!trajectory.points[i].velocities.empty())
       st->setVariableVelocities(trajectory.joint_names, trajectory.points[i].velocities);
@@ -407,13 +390,8 @@
   }
 }
 
-<<<<<<< HEAD
-void RobotTrajectory::setRobotTrajectoryMsg(const robot_state::RobotState& reference_state,
+void RobotTrajectory::setRobotTrajectoryMsg(const moveit::core::RobotState& reference_state,
                                             const moveit_msgs::msg::RobotTrajectory& trajectory)
-=======
-void RobotTrajectory::setRobotTrajectoryMsg(const moveit::core::RobotState& reference_state,
-                                            const moveit_msgs::RobotTrajectory& trajectory)
->>>>>>> a5864ccc
 {
   geometry_msgs::msg::TransformStamped tf_stamped;
   // make a copy just in case the next clear() removes the memory for the reference passed in
@@ -461,15 +439,9 @@
   }
 }
 
-<<<<<<< HEAD
-void RobotTrajectory::setRobotTrajectoryMsg(const robot_state::RobotState& reference_state,
+void RobotTrajectory::setRobotTrajectoryMsg(const moveit::core::RobotState& reference_state,
                                             const moveit_msgs::msg::RobotState& state,
                                             const moveit_msgs::msg::RobotTrajectory& trajectory)
-=======
-void RobotTrajectory::setRobotTrajectoryMsg(const moveit::core::RobotState& reference_state,
-                                            const moveit_msgs::RobotState& state,
-                                            const moveit_msgs::RobotTrajectory& trajectory)
->>>>>>> a5864ccc
 {
   moveit::core::RobotState st(reference_state);
   moveit::core::robotStateMsgToRobotState(state, st);
