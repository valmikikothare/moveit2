--- conflicted
+++ resolved
@@ -27,16 +27,9 @@
 set_target_properties(${MOVEIT_LIB_NAME} PROPERTIES VERSION "${${PROJECT_NAME}_VERSION}")
 
 target_link_libraries(${MOVEIT_LIB_NAME}
-<<<<<<< HEAD
-    rviz_ogre_vendor::OgreMain
     Qt5::Widgets
     rviz_common::rviz_common
     rviz_default_plugins::rviz_default_plugins
-=======
-  ${catkin_LIBRARIES}
-  ${QT_LIBRARIES}
-  ${Boost_LIBRARIES}
->>>>>>> a5864ccc
 )
 
 ament_target_dependencies(${MOVEIT_LIB_NAME}
