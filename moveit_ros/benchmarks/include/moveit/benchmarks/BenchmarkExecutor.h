--- conflicted
+++ resolved
@@ -81,28 +81,20 @@
 
   /// Definition of a planner-switch benchmark event function. Invoked before a planner starts any runs for a particular
   /// query.
-  typedef boost::function<void(const moveit_msgs::msg::MotionPlanRequest& request,
-                               PlannerBenchmarkData& benchmark_data)>
+  typedef boost::function<void(const moveit_msgs::msg::MotionPlanRequest& request, PlannerBenchmarkData& benchmark_data)>
       PlannerStartEventFunction;
 
   /// Definition of a planner-switch benchmark event function. Invoked after a planner completes all runs for a
   /// particular query.
-  typedef boost::function<void(const moveit_msgs::msg::MotionPlanRequest& request,
-                               PlannerBenchmarkData& benchmark_data)>
+  typedef boost::function<void(const moveit_msgs::msg::MotionPlanRequest& request, PlannerBenchmarkData& benchmark_data)>
       PlannerCompletionEventFunction;
 
   /// Definition of a pre-run benchmark event function.  Invoked immediately before each planner calls solve().
   typedef boost::function<void(moveit_msgs::msg::MotionPlanRequest& request)> PreRunEventFunction;
 
   /// Definition of a post-run benchmark event function.  Invoked immediately after each planner calls solve().
-<<<<<<< HEAD
   typedef boost::function<void(const moveit_msgs::msg::MotionPlanRequest& request,
-                               const planning_interface::MotionPlanDetailedResponse& response,
-                               PlannerRunData& run_data)>
-=======
-  typedef boost::function<void(const moveit_msgs::MotionPlanRequest& request,
                                const planning_interface::MotionPlanDetailedResponse& response, PlannerRunData& run_data)>
->>>>>>> 7ad2bc7b
       PostRunEventFunction;
 
   BenchmarkExecutor(const rclcpp::Node::SharedPtr& node,
