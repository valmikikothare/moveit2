--- conflicted
+++ resolved
@@ -298,16 +298,10 @@
   std::ifstream fin((path + "/manifest").c_str());
   if (!fin.good())
   {
-<<<<<<< HEAD
-    RCLCPP_WARN(LOGGER, "Manifest not found in folder '%s'. Not loading "
-                        "constraint approximations.",
+    RCLCPP_WARN(LOGGER,
+                "Manifest not found in folder '%s'. Not loading "
+                "constraint approximations.",
                 path.c_str());
-=======
-    ROS_WARN_NAMED(LOGNAME,
-                   "Manifest not found in folder '%s'. Not loading "
-                   "constraint approximations.",
-                   path.c_str());
->>>>>>> 7ad2bc7b
     return;
   }
 
@@ -338,7 +332,6 @@
     if (context_->getGroupName() != group &&
         context_->getOMPLStateSpace()->getParameterizationType() != state_space_parameterization)
     {
-<<<<<<< HEAD
       RCLCPP_INFO(LOGGER, "Ignoring constraint approximation of type '%s' for group '%s' from '%s'...",
                   state_space_parameterization.c_str(), group.c_str(), filename.c_str());
       continue;
@@ -347,20 +340,6 @@
     RCLCPP_INFO(LOGGER, "Loading constraint approximation of type '%s' for group '%s' from '%s'...",
                 state_space_parameterization.c_str(), group.c_str(), filename.c_str());
     moveit_msgs::msg::Constraints msg;
-=======
-      ROS_INFO_NAMED(LOGNAME,
-                     "Ignoring constraint approximation of type '%s' "
-                     "for group '%s' from '%s'...",
-                     state_space_parameterization.c_str(), group.c_str(), filename.c_str());
-      continue;
-    }
-
-    ROS_INFO_NAMED(LOGNAME,
-                   "Loading constraint approximation of type '%s' for "
-                   "group '%s' from '%s'...",
-                   state_space_parameterization.c_str(), group.c_str(), filename.c_str());
-    moveit_msgs::Constraints msg;
->>>>>>> 7ad2bc7b
     hexToMsg(serialization, msg);
     auto* cass = new ConstraintApproximationStateStorage(context_->getOMPLSimpleSetup()->getStateSpace());
     cass->load((std::string{ path }.append("/").append(filename)).c_str());
@@ -373,19 +352,11 @@
     std::size_t sum = 0;
     for (std::size_t i = 0; i < cass->size(); ++i)
       sum += cass->getMetadata(i).first.size();
-<<<<<<< HEAD
-    RCLCPP_INFO(LOGGER, "Loaded %lu states (%lu milestones) and %lu connections (%0.1lf per state) "
-                        "for constraint named '%s'%s",
+    RCLCPP_INFO(LOGGER,
+                "Loaded %lu states (%lu milestones) and %lu connections (%0.1lf per state) "
+                "for constraint named '%s'%s",
                 cass->size(), cap->getMilestoneCount(), sum, (double)sum / (double)cap->getMilestoneCount(),
                 msg.name.c_str(), explicit_motions ? ". Explicit motions included." : "");
-=======
-    ROS_INFO_NAMED(LOGNAME,
-                   "Loaded %lu states (%lu milestones) and %lu "
-                   "connections (%0.1lf per state) "
-                   "for constraint named '%s'%s",
-                   cass->size(), cap->getMilestoneCount(), sum, (double)sum / (double)cap->getMilestoneCount(),
-                   msg.name.c_str(), explicit_motions ? ". Explicit motions included." : "");
->>>>>>> 7ad2bc7b
   }
   RCLCPP_INFO(LOGGER, "Done loading constrained space approximations.");
 }
@@ -455,33 +426,20 @@
 }
 
 ompl_interface::ConstraintApproximationConstructionResults
-<<<<<<< HEAD
-ompl_interface::ConstraintsLibrary::addConstraintApproximation(
-    const moveit_msgs::msg::Constraints& constr, const std::string& group,
-    const planning_scene::PlanningSceneConstPtr& scene, const ConstraintApproximationConstructionOptions& options)
-=======
-ompl_interface::ConstraintsLibrary::addConstraintApproximation(const moveit_msgs::Constraints& constr,
+ompl_interface::ConstraintsLibrary::addConstraintApproximation(const moveit_msgs::msg::Constraints& constr,
                                                                const std::string& group,
                                                                const planning_scene::PlanningSceneConstPtr& scene,
                                                                const ConstraintApproximationConstructionOptions& options)
->>>>>>> 7ad2bc7b
 {
   return addConstraintApproximation(constr, constr, group, scene, options);
 }
 
 ompl_interface::ConstraintApproximationConstructionResults
-<<<<<<< HEAD
-ompl_interface::ConstraintsLibrary::addConstraintApproximation(
-    const moveit_msgs::msg::Constraints& constr_sampling, const moveit_msgs::msg::Constraints& constr_hard,
-    const std::string& group, const planning_scene::PlanningSceneConstPtr& scene,
-    const ConstraintApproximationConstructionOptions& options)
-=======
-ompl_interface::ConstraintsLibrary::addConstraintApproximation(const moveit_msgs::Constraints& constr_sampling,
-                                                               const moveit_msgs::Constraints& constr_hard,
+ompl_interface::ConstraintsLibrary::addConstraintApproximation(const moveit_msgs::msg::Constraints& constr_sampling,
+                                                               const moveit_msgs::msg::Constraints& constr_hard,
                                                                const std::string& group,
                                                                const planning_scene::PlanningSceneConstPtr& scene,
                                                                const ConstraintApproximationConstructionOptions& options)
->>>>>>> 7ad2bc7b
 {
   ConstraintApproximationConstructionResults res;
   if (context_->getGroupName() != group &&
