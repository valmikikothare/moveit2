--- conflicted
+++ resolved
@@ -1,11 +1,7 @@
 <?xml version="1.0"?>
 <package format="3">
   <name>moveit_kinematics</name>
-<<<<<<< HEAD
   <version>2.0.0</version>
-=======
-  <version>1.1.0</version>
->>>>>>> e2a10d73
   <description>Package for all inverse kinematics solvers in MoveIt</description>
 
   <author email="dave@picknik.ai">Dave Coleman</author>
@@ -31,13 +27,8 @@
   <depend>eigen</depend>
   <depend>tf2</depend>
   <depend>tf2_kdl</depend>
-<<<<<<< HEAD
   <depend>orocos_kdl</depend>
   <depend>moveit_msgs</depend>
-=======
-  <depend condition="$ROS_DISTRO != noetic">orocos_kdl</depend>
-  <depend condition="$ROS_DISTRO == noetic">liborocos-kdl-dev</depend>
->>>>>>> e2a10d73
 
   <exec_depend>python-lxml</exec_depend>
   <exec_depend>liburdfdom-tools</exec_depend> <!-- provides check_urdf required by ikfast scripts -->
