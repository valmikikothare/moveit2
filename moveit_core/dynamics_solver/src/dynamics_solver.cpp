--- conflicted
+++ resolved
@@ -68,13 +68,8 @@
 }
 }  // namespace
 
-<<<<<<< HEAD
-DynamicsSolver::DynamicsSolver(const robot_model::RobotModelConstPtr& robot_model, const std::string& group_name,
+DynamicsSolver::DynamicsSolver(const moveit::core::RobotModelConstPtr& robot_model, const std::string& group_name,
                                const geometry_msgs::msg::Vector3& gravity_vector)
-=======
-DynamicsSolver::DynamicsSolver(const moveit::core::RobotModelConstPtr& robot_model, const std::string& group_name,
-                               const geometry_msgs::Vector3& gravity_vector)
->>>>>>> a5864ccc
 {
   robot_model_ = robot_model;
   joint_model_group_ = robot_model_->getJointModelGroup(group_name);
