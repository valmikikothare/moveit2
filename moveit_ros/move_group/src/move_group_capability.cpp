/*********************************************************************
 * Software License Agreement (BSD License)
 *
 *  Copyright (c) 2012, Willow Garage, Inc.
 *  All rights reserved.
 *
 *  Redistribution and use in source and binary forms, with or without
 *  modification, are permitted provided that the following conditions
 *  are met:
 *
 *   * Redistributions of source code must retain the above copyright
 *     notice, this list of conditions and the following disclaimer.
 *   * Redistributions in binary form must reproduce the above
 *     copyright notice, this list of conditions and the following
 *     disclaimer in the documentation and/or other materials provided
 *     with the distribution.
 *   * Neither the name of Willow Garage nor the names of its
 *     contributors may be used to endorse or promote products derived
 *     from this software without specific prior written permission.
 *
 *  THIS SOFTWARE IS PROVIDED BY THE COPYRIGHT HOLDERS AND CONTRIBUTORS
 *  "AS IS" AND ANY EXPRESS OR IMPLIED WARRANTIES, INCLUDING, BUT NOT
 *  LIMITED TO, THE IMPLIED WARRANTIES OF MERCHANTABILITY AND FITNESS
 *  FOR A PARTICULAR PURPOSE ARE DISCLAIMED. IN NO EVENT SHALL THE
 *  COPYRIGHT OWNER OR CONTRIBUTORS BE LIABLE FOR ANY DIRECT, INDIRECT,
 *  INCIDENTAL, SPECIAL, EXEMPLARY, OR CONSEQUENTIAL DAMAGES (INCLUDING,
 *  BUT NOT LIMITED TO, PROCUREMENT OF SUBSTITUTE GOODS OR SERVICES;
 *  LOSS OF USE, DATA, OR PROFITS; OR BUSINESS INTERRUPTION) HOWEVER
 *  CAUSED AND ON ANY THEORY OF LIABILITY, WHETHER IN CONTRACT, STRICT
 *  LIABILITY, OR TORT (INCLUDING NEGLIGENCE OR OTHERWISE) ARISING IN
 *  ANY WAY OUT OF THE USE OF THIS SOFTWARE, EVEN IF ADVISED OF THE
 *  POSSIBILITY OF SUCH DAMAGE.
 *********************************************************************/

/* Author: Ioan Sucan */

#include <moveit/moveit_cpp/moveit_cpp.h>
#include <moveit/move_group/move_group_capability.h>
#include <moveit/robot_state/conversions.h>
#include <tf2_geometry_msgs/tf2_geometry_msgs.h>

<<<<<<< HEAD
static const rclcpp::Logger LOGGER = rclcpp::get_logger("moveit_move_group_capabilities_base.move_group_capability");
=======
#include <sstream>
#include <string>
>>>>>>> 0d0a6a17

void move_group::MoveGroupCapability::setContext(const MoveGroupContextPtr& context)
{
  context_ = context;
}

void move_group::MoveGroupCapability::convertToMsg(const std::vector<plan_execution::ExecutableTrajectory>& trajectory,
                                                   moveit_msgs::msg::RobotState& first_state_msg,
                                                   std::vector<moveit_msgs::msg::RobotTrajectory>& trajectory_msg) const
{
  if (!trajectory.empty())
  {
    bool first = true;
    trajectory_msg.resize(trajectory.size());
    for (std::size_t i = 0; i < trajectory.size(); ++i)
    {
      if (trajectory[i].trajectory_)
      {
        if (first && !trajectory[i].trajectory_->empty())
        {
          moveit::core::robotStateToRobotStateMsg(trajectory[i].trajectory_->getFirstWayPoint(), first_state_msg);
          first = false;
        }
        trajectory[i].trajectory_->getRobotTrajectoryMsg(trajectory_msg[i]);
      }
    }
  }
}

void move_group::MoveGroupCapability::convertToMsg(const robot_trajectory::RobotTrajectoryPtr& trajectory,
                                                   moveit_msgs::msg::RobotState& first_state_msg,
                                                   moveit_msgs::msg::RobotTrajectory& trajectory_msg) const
{
  if (trajectory && !trajectory->empty())
  {
    moveit::core::robotStateToRobotStateMsg(trajectory->getFirstWayPoint(), first_state_msg);
    trajectory->getRobotTrajectoryMsg(trajectory_msg);
  }
}

void move_group::MoveGroupCapability::convertToMsg(const std::vector<plan_execution::ExecutableTrajectory>& trajectory,
                                                   moveit_msgs::msg::RobotState& first_state_msg,
                                                   moveit_msgs::msg::RobotTrajectory& trajectory_msg) const
{
  if (trajectory.size() > 1)
    RCLCPP_ERROR_STREAM(LOGGER, "Internal logic error: trajectory component ignored. !!! THIS IS A SERIOUS ERROR !!!");
  if (!trajectory.empty())
    convertToMsg(trajectory[0].trajectory_, first_state_msg, trajectory_msg);
}

planning_interface::MotionPlanRequest
move_group::MoveGroupCapability::clearRequestStartState(const planning_interface::MotionPlanRequest& request) const
{
  planning_interface::MotionPlanRequest r = request;
  r.start_state = moveit_msgs::msg::RobotState();
  r.start_state.is_diff = true;
  RCLCPP_WARN(LOGGER,
              "Execution of motions should always start at the robot's current state. Ignoring the state supplied as "
              "start state in the motion planning request");
  return r;
}

moveit_msgs::msg::PlanningScene
move_group::MoveGroupCapability::clearSceneRobotState(const moveit_msgs::msg::PlanningScene& scene) const
{
  moveit_msgs::msg::PlanningScene r = scene;
  r.robot_state = moveit_msgs::msg::RobotState();
  r.robot_state.is_diff = true;
  RCLCPP_WARN(LOGGER,
              "Execution of motions should always start at the robot's current state. Ignoring the state supplied as "
              "difference in the planning scene diff");
  return r;
}

std::string move_group::MoveGroupCapability::getActionResultString(const moveit_msgs::msg::MoveItErrorCodes& error_code,
                                                                   bool planned_trajectory_empty, bool plan_only)
{
  if (error_code.val == moveit_msgs::msg::MoveItErrorCodes::SUCCESS)
  {
    if (planned_trajectory_empty)
      return "Requested path and goal constraints are already met.";
    else
    {
      if (plan_only)
        return "Motion plan was computed succesfully.";
      else
        return "Solution was found and executed.";
    }
  }
  else if (error_code.val == moveit_msgs::msg::MoveItErrorCodes::INVALID_GROUP_NAME)
    return "Must specify group in motion plan request";
  else if (error_code.val == moveit_msgs::msg::MoveItErrorCodes::PLANNING_FAILED ||
           error_code.val == moveit_msgs::msg::MoveItErrorCodes::INVALID_MOTION_PLAN)
  {
    if (planned_trajectory_empty)
      return "No motion plan found. No execution attempted.";
    else
      return "Motion plan was found but it seems to be invalid (possibly due to postprocessing). Not executing.";
  }
  else if (error_code.val == moveit_msgs::msg::MoveItErrorCodes::UNABLE_TO_AQUIRE_SENSOR_DATA)
    return "Motion plan was found but it seems to be too costly and looking around did not help.";
  else if (error_code.val == moveit_msgs::msg::MoveItErrorCodes::MOTION_PLAN_INVALIDATED_BY_ENVIRONMENT_CHANGE)
    return "Solution found but the environment changed during execution and the path was aborted";
  else if (error_code.val == moveit_msgs::msg::MoveItErrorCodes::CONTROL_FAILED)
    return "Solution found but controller failed during execution";
  else if (error_code.val == moveit_msgs::msg::MoveItErrorCodes::TIMED_OUT)
    return "Timeout reached";
  else if (error_code.val == moveit_msgs::msg::MoveItErrorCodes::PREEMPTED)
    return "Preempted";
  else if (error_code.val == moveit_msgs::msg::MoveItErrorCodes::INVALID_GOAL_CONSTRAINTS)
    return "Invalid goal constraints";
  else if (error_code.val == moveit_msgs::msg::MoveItErrorCodes::INVALID_OBJECT_NAME)
    return "Invalid object name";
  else if (error_code.val == moveit_msgs::msg::MoveItErrorCodes::FAILURE)
    return "Catastrophic failure";
  return "Unknown event";
}

std::string move_group::MoveGroupCapability::stateToStr(MoveGroupState state) const
{
  switch (state)
  {
    case IDLE:
      return "IDLE";
    case PLANNING:
      return "PLANNING";
    case MONITOR:
      return "MONITOR";
    case LOOK:
      return "LOOK";
    default:
      return "UNKNOWN";
  }
}

bool move_group::MoveGroupCapability::performTransform(geometry_msgs::msg::PoseStamped& pose_msg,
                                                       const std::string& target_frame) const
{
  if (!context_ || !context_->planning_scene_monitor_->getTFClient())
    return false;
  if (pose_msg.header.frame_id == target_frame)
    return true;
  if (pose_msg.header.frame_id.empty())
  {
    pose_msg.header.frame_id = target_frame;
    return true;
  }

  try
  {
    geometry_msgs::msg::TransformStamped common_tf = context_->planning_scene_monitor_->getTFClient()->lookupTransform(
        pose_msg.header.frame_id, target_frame, rclcpp::Time(0.0));
    geometry_msgs::msg::PoseStamped pose_msg_in(pose_msg);
    pose_msg_in.header.stamp = common_tf.header.stamp;
    context_->planning_scene_monitor_->getTFClient()->transform(pose_msg_in, pose_msg, target_frame);
  }
  catch (tf2::TransformException& ex)
  {
    RCLCPP_ERROR(LOGGER, "TF Problem: %s", ex.what());
    return false;
  }
  return true;
}

planning_pipeline::PlanningPipelinePtr
move_group::MoveGroupCapability::resolvePlanningPipeline(const std::string& pipeline_id) const
{
  if (pipeline_id.empty())
  {
    // Without specified planning pipeline we use the default
    return context_->planning_pipeline_;
  }
  else
  {
    // Attempt to get the planning pipeline for the specified identifier
    try
    {
      auto pipeline = context_->moveit_cpp_->getPlanningPipelines().at(pipeline_id);
      ROS_INFO_NAMED(getName(), "Using planning pipeline '%s'", pipeline_id.c_str());
      return pipeline;
    }
    catch (const std::out_of_range&)
    {
      ROS_WARN_NAMED(getName(), "Couldn't find requested planning pipeline '%s'", pipeline_id.c_str());
    }
  }

  return planning_pipeline::PlanningPipelinePtr();
}<|MERGE_RESOLUTION|>--- conflicted
+++ resolved
@@ -39,12 +39,10 @@
 #include <moveit/robot_state/conversions.h>
 #include <tf2_geometry_msgs/tf2_geometry_msgs.h>
 
-<<<<<<< HEAD
-static const rclcpp::Logger LOGGER = rclcpp::get_logger("moveit_move_group_capabilities_base.move_group_capability");
-=======
 #include <sstream>
 #include <string>
->>>>>>> 0d0a6a17
+
+static const rclcpp::Logger LOGGER = rclcpp::get_logger("moveit_move_group_capabilities_base.move_group_capability");
 
 void move_group::MoveGroupCapability::setContext(const MoveGroupContextPtr& context)
 {
@@ -223,12 +221,12 @@
     try
     {
       auto pipeline = context_->moveit_cpp_->getPlanningPipelines().at(pipeline_id);
-      ROS_INFO_NAMED(getName(), "Using planning pipeline '%s'", pipeline_id.c_str());
+      RCLCPP_INFO(LOGGER, "Using planning pipeline '%s'", pipeline_id.c_str());
       return pipeline;
     }
     catch (const std::out_of_range&)
     {
-      ROS_WARN_NAMED(getName(), "Couldn't find requested planning pipeline '%s'", pipeline_id.c_str());
+      RCLCPP_WARN(LOGGER, "Couldn't find requested planning pipeline '%s'", pipeline_id.c_str());
     }
   }
 
