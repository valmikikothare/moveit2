--- conflicted
+++ resolved
@@ -189,7 +189,8 @@
 
 bool SrvKinematicsPlugin::searchPositionIK(const geometry_msgs::Pose& ik_pose, const std::vector<double>& ik_seed_state,
                                            double timeout, const std::vector<double>& consistency_limits,
-                                           std::vector<double>& solution, moveit_msgs::msg::MoveItErrorCodes& error_code,
+                                           std::vector<double>& solution,
+                                           moveit_msgs::msg::MoveItErrorCodes& error_code,
                                            const kinematics::KinematicsQueryOptions& options) const
 {
   return searchPositionIK(ik_pose, ik_seed_state, timeout, consistency_limits, solution, IKCallbackFn(), error_code,
@@ -213,20 +214,6 @@
                                            moveit_msgs::msg::MoveItErrorCodes& error_code,
                                            const kinematics::KinematicsQueryOptions& options) const
 {
-<<<<<<< HEAD
-  return searchPositionIK(ik_pose, ik_seed_state, timeout, solution, solution_callback, error_code, consistency_limits,
-                          options);
-}
-
-bool SrvKinematicsPlugin::searchPositionIK(const geometry_msgs::Pose& ik_pose, const std::vector<double>& ik_seed_state,
-                                           double timeout, std::vector<double>& solution,
-                                           const IKCallbackFn& solution_callback,
-                                           moveit_msgs::msg::MoveItErrorCodes& error_code,
-                                           const std::vector<double>& consistency_limits,
-                                           const kinematics::KinematicsQueryOptions& options) const
-{
-=======
->>>>>>> 1a308e47
   // Convert single pose into a vector of one pose
   std::vector<geometry_msgs::Pose> ik_poses;
   ik_poses.push_back(ik_pose);
@@ -236,20 +223,12 @@
 }
 
 bool SrvKinematicsPlugin::searchPositionIK(const std::vector<geometry_msgs::Pose>& ik_poses,
-<<<<<<< HEAD
-                                           const std::vector<double>& ik_seed_state, double timeout,
-                                           const std::vector<double>& consistency_limits, std::vector<double>& solution,
-                                           const IKCallbackFn& solution_callback,
-                                           moveit_msgs::msg::MoveItErrorCodes& error_code,
-                                           const kinematics::KinematicsQueryOptions& options) const
-=======
                                            const std::vector<double>& ik_seed_state, double /*timeout*/,
                                            const std::vector<double>& /*consistency_limits*/,
                                            std::vector<double>& solution, const IKCallbackFn& solution_callback,
-                                           moveit_msgs::MoveItErrorCodes& error_code,
+                                           moveit_msgs::msg::MoveItErrorCodes& error_code,
                                            const kinematics::KinematicsQueryOptions& /*options*/,
                                            const moveit::core::RobotState* /*context_state*/) const
->>>>>>> 1a308e47
 {
   // Check if active
   if (!active_)
