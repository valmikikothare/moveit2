--- conflicted
+++ resolved
@@ -65,12 +65,8 @@
   co.id = "knife";
   co.header.stamp = rclcpp::Clock().now();
   co.header.frame_id = aco.link_name;
-<<<<<<< HEAD
+  co.pose.orientation.w = 1.0;
   co.operation = moveit_msgs::msg::CollisionObject::ADD;
-=======
-  co.pose.orientation.w = 1.0;
-  co.operation = moveit_msgs::CollisionObject::ADD;
->>>>>>> b57628ff
   co.primitives.resize(1);
   co.primitives[0].type = shape_msgs::msg::SolidPrimitive::BOX;
   co.primitives[0].dimensions.push_back(0.1);
