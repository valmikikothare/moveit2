/*
 * Copyright (c) 2012, Willow Garage, Inc.
 * All rights reserved.
 *
 * Redistribution and use in source and binary forms, with or without
 * modification, are permitted provided that the following conditions are met:
 *
 *     * Redistributions of source code must retain the above copyright
 *       notice, this list of conditions and the following disclaimer.
 *     * Redistributions in binary form must reproduce the above copyright
 *       notice, this list of conditions and the following disclaimer in the
 *       documentation and/or other materials provided with the distribution.
 *     * Neither the name of the Willow Garage, Inc. nor the names of its
 *       contributors may be used to endorse or promote products derived from
 *       this software without specific prior written permission.
 *
 * THIS SOFTWARE IS PROVIDED BY THE COPYRIGHT HOLDERS AND CONTRIBUTORS "AS IS"
 * AND ANY EXPRESS OR IMPLIED WARRANTIES, INCLUDING, BUT NOT LIMITED TO, THE
 * IMPLIED WARRANTIES OF MERCHANTABILITY AND FITNESS FOR A PARTICULAR PURPOSE
 * ARE DISCLAIMED. IN NO EVENT SHALL THE COPYRIGHT OWNER OR CONTRIBUTORS BE
 * LIABLE FOR ANY DIRECT, INDIRECT, INCIDENTAL, SPECIAL, EXEMPLARY, OR
 * CONSEQUENTIAL DAMAGES (INCLUDING, BUT NOT LIMITED TO, PROCUREMENT OF
 * SUBSTITUTE GOODS OR SERVICES; LOSS OF USE, DATA, OR PROFITS; OR BUSINESS
 * INTERRUPTION) HOWEVER CAUSED AND ON ANY THEORY OF LIABILITY, WHETHER IN
 * CONTRACT, STRICT LIABILITY, OR TORT (INCLUDING NEGLIGENCE OR OTHERWISE)
 * ARISING IN ANY WAY OUT OF THE USE OF THIS SOFTWARE, EVEN IF ADVISED OF THE
 * POSSIBILITY OF SUCH DAMAGE.
 */

/* Author: Ioan Sucan */

#include <moveit/robot_interaction/robot_interaction.h>
#include <moveit/robot_interaction/interactive_marker_helpers.h>
#include <moveit/kinematic_state/transforms.h>
#include <interactive_markers/interactive_marker_server.h>
#include <eigen_conversions/eigen_msg.h>
#include <tf_conversions/tf_eigen.h>
#include <boost/lexical_cast.hpp>
#include <boost/math/constants/constants.hpp>
#include <algorithm>
#include <limits>

#include <Eigen/Core>
#include <Eigen/Geometry>

namespace robot_interaction
{

static const float END_EFFECTOR_UNREACHABLE_COLOR[4] = { 1.0, 0.3, 0.3, 1.0 };
static const float END_EFFECTOR_REACHABLE_COLOR[4] = { 0.2, 1.0, 0.2, 1.0 };
static const float END_EFFECTOR_WHITE_COLOR[4] = { 1.0, 1.0, 1.0, 1.0 };
static const float END_EFFECTOR_COLLISION_COLOR[4] = { 0.8, 0.8, 0.0, 1.0 };

const std::string RobotInteraction::INTERACTIVE_MARKER_TOPIC = "robot_interaction_interactive_marker_topic";

RobotInteraction::InteractionHandler::InteractionHandler(const std::string &name,
                                                         const kinematic_state::KinematicState &kstate,
                                                         const boost::shared_ptr<tf::Transformer> &tf) :
  name_(name),
  kstate_(new kinematic_state::KinematicState(kstate)),
  tf_(tf),
  interaction_mode_(POSITION_IK),
  display_meshes_(true)
{
  setup();
}

RobotInteraction::InteractionHandler::InteractionHandler(const std::string &name,
                                                         const kinematic_model::KinematicModelConstPtr &kmodel,
                                                         const boost::shared_ptr<tf::Transformer> &tf) :
  name_(name),
  kstate_(new kinematic_state::KinematicState(kmodel)),
  tf_(tf),
  interaction_mode_(POSITION_IK),
  display_meshes_(true)
{
  setup();
}

void RobotInteraction::InteractionHandler::setup(void)
{
  std::replace(name_.begin(), name_.end(), '_', '-'); // we use _ as a special char in marker name  
  ik_timeout_ = 0.0; // so that the default IK timeout is used in setFromIK()
  ik_attempts_ = 0; // so that the default IK attempts is used in setFromIK()
  velocity_gain_ = 0.1;
  planning_frame_ = kstate_->getKinematicModel()->getModelFrame();
}

namespace
{
//TODO: move functions like this into an eigen_utils package
void eigenTransformToEigenVector(const Eigen::Affine3d &M, Eigen::VectorXd &pose)
{
  pose.resize(6);

  //fill translation
  pose.matrix().block(0,0,3,1) = M.matrix().block(0,3,3,1);

  //Compute and fill rotation (theta-u convention)
  //Most of this code is adapted from ViSP vpThetaUVector::build_from(vpRotationMatrix)
  const Eigen::Matrix3d R = M.matrix().block(0, 0, 3, 3);

  double s,c,theta,sinc;
  s = (R(1,0) - R(0,1)) * (R(1,0) - R(0,1))
    + (R(2,0) - R(0,2)) * (R(2,0) - R(0,2))
    + (R(2,1) - R(1,2)) * (R(2,1) - R(1,2));
  s = sqrt(s) / 2.0;
  c = (R(0,0) + R(1,1) + R(2,2) - 1.0) / 2.0;
  theta = atan2(s,c);  /* theta in [0, PI] since s > 0 */

  // General case when theta != pi. If theta=pi, c=-1
  static const double minimum = 0.0001;
  if ( (1 + c) > minimum) // Since -1 <= c <= 1, no fabs(1+c) is required
  {
    static const double threshold = 1.0e-8;
    if (fabs(theta) < threshold) sinc = 1.0 ;
    else  sinc = (s / theta) ;

    pose(3) = (R(2,1) - R(1,2)) / (2*sinc);
    pose(4) = (R(0,2) - R(2,0)) / (2*sinc);
    pose(5) = (R(1,0) - R(0,1)) / (2*sinc);
  }
  else /* theta near PI */
  {
    if ( (R(0,0) - c) < std::numeric_limits<double>::epsilon() )
      pose(3) = 0.;
    else
      pose(3) = theta * (sqrt((R(0,0) - c) / (1 - c)));
    if ((R(2,1) - R(1,2)) < 0) pose(3) = -pose(3);

    if ( (R(1,1) - c) < std::numeric_limits<double>::epsilon() )
      pose(4) = 0.;
    else
      pose(4) = theta * (sqrt((R(1,1) - c) / (1 - c)));

    if ((R(0,2) - R(2,0)) < 0) pose(4) = -pose(4);

    if ( (R(2,2) - c) < std::numeric_limits<double>::epsilon() )
      pose(5) = 0.;
    else
      pose(5) = theta * (sqrt((R(2,2) - c) / (1 - c)));

    if ((R(1,0) - R(0,1)) < 0) pose(5) = -pose(5);
  }
}
}

void RobotInteraction::InteractionHandler::setPoseOffset(const RobotInteraction::EndEffector& eef, const geometry_msgs::Pose& m)
{
  offset_map_lock_.lock();
  offset_map_[eef.eef_group] = m;
  offset_map_lock_.unlock();
}

void RobotInteraction::InteractionHandler::clearPoseOffset(const RobotInteraction::EndEffector& eef)
{
  // This is ok if the key doesn't exist right?
  offset_map_lock_.lock();
  offset_map_.erase(eef.eef_group);
  offset_map_lock_.unlock();
}

void RobotInteraction::InteractionHandler::clearAllPoseOffsets()
{
  offset_map_lock_.lock();
  offset_map_.clear();
  offset_map_lock_.unlock();
}

bool RobotInteraction::InteractionHandler::getPoseOffset(const RobotInteraction::EndEffector& eef, geometry_msgs::Pose& m)
{
  boost::mutex::scoped_lock slock(offset_map_lock_);
  std::map<std::string, geometry_msgs::Pose>::iterator it = offset_map_.find(eef.eef_group);
  if (it != offset_map_.end())
  {
    m = it->second;
    return true;
  }
  return false;
}

bool RobotInteraction::InteractionHandler::getPoseOffset(const RobotInteraction::VirtualJoint& vj, geometry_msgs::Pose& m)
{
  boost::mutex::scoped_lock slock(offset_map_lock_);
  std::map<std::string, geometry_msgs::Pose>::iterator it = offset_map_.find(vj.joint_name);
  if (it != offset_map_.end())
  {
    m = it->second;
    return true;
  }
  return false;
}

bool RobotInteraction::InteractionHandler::getLastEndEffectorMarkerPose(const RobotInteraction::EndEffector& eef, geometry_msgs::PoseStamped& ps)
{
  boost::mutex::scoped_lock slock(pose_map_lock_);
  std::map<std::string, geometry_msgs::PoseStamped>::iterator it = pose_map_.find(eef.eef_group);
  if (it != pose_map_.end())
  {
    ps = it->second;
    return true;
  }
  return false;
}

bool RobotInteraction::InteractionHandler::getLastVirtualJointMarkerPose(const RobotInteraction::VirtualJoint& vj, geometry_msgs::PoseStamped& ps)
{
  boost::mutex::scoped_lock slock(pose_map_lock_);
  std::map<std::string, geometry_msgs::PoseStamped>::iterator it = pose_map_.find(vj.joint_name);
  if (it != pose_map_.end())
  {
    ps = it->second;
    return true;
  }
  return false;
}

kinematic_state::KinematicStateConstPtr RobotInteraction::InteractionHandler::getState(void) const
{
  boost::unique_lock<boost::mutex> ulock(state_lock_);
  if (kstate_)
    return kstate_;
  else
  {  
    do
    {
      state_available_condition_.wait(ulock);
    } while (!kstate_);
    return kstate_;
  }
}

void RobotInteraction::InteractionHandler::setState(const kinematic_state::KinematicState& kstate)
{
  boost::unique_lock<boost::mutex> ulock(state_lock_);
  if (kstate_)
    *kstate_ = kstate;
  else
  {   
    do
    {
      state_available_condition_.wait(ulock);
    } while (!kstate_);
    *kstate_ = kstate;
  }
}

kinematic_state::KinematicStatePtr RobotInteraction::InteractionHandler::getUniqueStateAccess(void)
{
  kinematic_state::KinematicStatePtr result;
  {
    boost::unique_lock<boost::mutex> ulock(state_lock_);
    if (kstate_)
      result.swap(kstate_);
    else
    {  
      do
      {
        state_available_condition_.wait(ulock);
      } while (!kstate_);
      result.swap(kstate_);
    }  
  }
  if (!result.unique())
    result.reset(new kinematic_state::KinematicState(*result));
  return result;
}

void RobotInteraction::InteractionHandler::setStateToAccess(kinematic_state::KinematicStatePtr &state)
{      
  boost::unique_lock<boost::mutex> ulock(state_lock_);
  if (state != kstate_)
    kstate_.swap(state);
  state_available_condition_.notify_all(); 
}

bool RobotInteraction::InteractionHandler::handleEndEffector(const robot_interaction::RobotInteraction::EndEffector &eef,
                                                             const visualization_msgs::InteractiveMarkerFeedbackConstPtr &feedback)
{ 
  geometry_msgs::PoseStamped tpose;
  geometry_msgs::Pose offset;
  if(!getPoseOffset(eef, offset))
    offset.orientation.w = 1;
  if (transformFeedbackPose(feedback, offset, tpose))
  {
    pose_map_lock_.lock();
    pose_map_[eef.eef_group] = tpose;
    pose_map_lock_.unlock();
  }
  else
    return false;
  bool update_state_result = false;
  if (interaction_mode_ == POSITION_IK)
  {
    kinematic_state::KinematicStatePtr state = getUniqueStateAccess();
    update_state_result = robot_interaction::RobotInteraction::updateState(*state, eef, tpose.pose, ik_attempts_, ik_timeout_, state_validity_callback_fn_);
    setStateToAccess(state);
  }
  else 
    if (interaction_mode_ == VELOCITY_IK)
    {
      kinematic_state::KinematicStatePtr state = getUniqueStateAccess();
      // compute velocity from current pose to goal pose, in the current end-effector frame
      const Eigen::Affine3d &wMe = state->getLinkState(eef.parent_link)->getGlobalLinkTransform();
      Eigen::Affine3d wMt;
      tf::poseMsgToEigen(tpose.pose, wMt);
      Eigen::Affine3d eMt = wMe.inverse() * wMt;
      Eigen::VectorXd twist(6);
      
      // ioan 2 mario : the name of this function is confusing. what does the function actually do?
      eigenTransformToEigenVector(eMt, twist);
      
      geometry_msgs::Twist twist_msg;
      tf::twistEigenToMsg(twist, twist_msg);
      
      update_state_result = robot_interaction::RobotInteraction::updateState(*state, eef, twist_msg, velocity_gain_, state_validity_callback_fn_);
      setStateToAccess(state);


      // ioan 2 mario: please replace the use of 0.3 and 0.5 with parameters (not clear what they do, what robot they are for, etc)
      // also please use the moved function call.
      // do we strictly need to have these secondary tasks always enabled by default? 
      
      //      update_state_result = robot_interaction::RobotInteraction::updateState(state, eef, twist_msg,
      //                                                                             boost::bind(&RobotInteraction::InteractionHandler::avoidJointLimitsSecTask, this, _1, _2, 0.3, 0.5));
      
    }
  
  bool error_state_changed = false;
  if (!update_state_result)
  {
    if (feedback->event_type == visualization_msgs::InteractiveMarkerFeedback::POSE_UPDATE)
    {
      error_state_changed = inError(eef) ? false : true;
      error_state_.insert(eef.parent_group);
    }
  }
  else 
  {
    error_state_changed = inError(eef) ? true : false;
    error_state_.erase(eef.parent_group);
  }

  if (update_callback_)
    update_callback_(this);

  return error_state_changed;
}

bool RobotInteraction::InteractionHandler::handleVirtualJoint(const robot_interaction::RobotInteraction::VirtualJoint &vj,
                                                              const visualization_msgs::InteractiveMarkerFeedbackConstPtr &feedback)
{
  geometry_msgs::PoseStamped tpose;
  geometry_msgs::Pose offset;
  if(!getPoseOffset(vj, offset))
    offset.orientation.w = 1;
  if (transformFeedbackPose(feedback, offset, tpose))
  {
    pose_map_lock_.lock();
    pose_map_[vj.joint_name] = tpose;
    pose_map_lock_.unlock();
  }
  else
    return false;
  
  kinematic_state::KinematicStatePtr state = getUniqueStateAccess();
  robot_interaction::RobotInteraction::updateState(*state, vj, tpose.pose);
  setStateToAccess(state);
  
  if (update_callback_)
    update_callback_(this);
  
  return false;
}

bool RobotInteraction::InteractionHandler::inError(const robot_interaction::RobotInteraction::EndEffector& eef) const
{
  return error_state_.find(eef.parent_group) != error_state_.end();
}

bool RobotInteraction::InteractionHandler::inError(const robot_interaction::RobotInteraction::VirtualJoint& vj) const
{
  return false;
}

bool RobotInteraction::InteractionHandler::transformFeedbackPose(const visualization_msgs::InteractiveMarkerFeedbackConstPtr &feedback,
                                                                 const geometry_msgs::Pose &offset,
                                                                 geometry_msgs::PoseStamped &tpose)
{
  tpose.header = feedback->header;
  tpose.pose = feedback->pose;
  if (feedback->header.frame_id != planning_frame_)
  {
    if (tf_)
      try
      {
        tf::Stamped<tf::Pose> spose;
        tf::poseStampedMsgToTF(tpose, spose);
        // Express feedback (marker) pose in planning frame
        tf_->transformPose(planning_frame_, spose, spose);
        // Apply inverse of offset to bring feedback pose back into the end-effector support link frame
        tf::Transform tf_offset;
        tf::poseMsgToTF(offset, tf_offset);
        spose.setData(spose * tf_offset.inverse());
        tf::poseStampedTFToMsg(spose, tpose);
      }
      catch (tf::TransformException& e)
      {
        ROS_ERROR("Error transforming from frame '%s' to frame '%s'", tpose.header.frame_id.c_str(), planning_frame_.c_str());
        return false;
      }
    else
    {   
      ROS_ERROR("Cannot transform from frame '%s' to frame '%s' (no TF instance provided)", tpose.header.frame_id.c_str(), planning_frame_.c_str());
      return false;
    }
  }
  return true;
}

RobotInteraction::RobotInteraction(const kinematic_model::KinematicModelConstPtr &kmodel, const std::string &ns) :
  kmodel_(kmodel)
{  
  int_marker_server_ = new interactive_markers::InteractiveMarkerServer(ns.empty() ? INTERACTIVE_MARKER_TOPIC : ns + "/" + INTERACTIVE_MARKER_TOPIC);

  // spin a thread that will process feedback events
  run_processing_thread_ = true;
  processing_thread_.reset(new boost::thread(boost::bind(&RobotInteraction::processingThread, this)));
}

RobotInteraction::~RobotInteraction(void)
{
  run_processing_thread_ = false;
  new_feedback_condition_.notify_all();
  processing_thread_->join();

  clear();
  delete int_marker_server_;
}

void RobotInteraction::decideActiveComponents(const std::string &group)
{
  decideActiveEndEffectors(group);
  decideActiveVirtualJoints(group);
}

double RobotInteraction::computeGroupScale(const std::string &group)
{
  static const double DEFAULT_SCALE = 0.2;
  const kinematic_model::JointModelGroup *jmg = kmodel_->getJointModelGroup(group);
  if (!jmg)
    return 0.0;
  
  const std::vector<std::string> &links = jmg->getLinkModelNames();
  if (links.empty())
    return DEFAULT_SCALE;
  
  std::vector<double> scale(3, 0.0);
  std::vector<double> low(3, std::numeric_limits<double>::infinity());
  std::vector<double> hi(3, -std::numeric_limits<double>::infinity());
  kinematic_state::KinematicState default_state(kmodel_);
  default_state.setToDefaultValues();
  
  for (std::size_t i = 0 ; i < links.size() ; ++i)
  {
    kinematic_state::LinkState *ls = default_state.getLinkState(links[i]);
    if (!ls)
      continue;
    const Eigen::Vector3d &ext = ls->getLinkModel()->getShapeExtentsAtOrigin();
    
    Eigen::Vector3d corner1 = ext/2.0;
    corner1 = ls->getGlobalLinkTransform() * corner1;
    Eigen::Vector3d corner2 = ext/-2.0;
    corner2 = ls->getGlobalLinkTransform() * corner2;
    for (int k = 0 ; k < 3 ; ++k)
    {
      if (low[k] > corner2[k])
        low[k] = corner2[k];
      if (hi[k] < corner1[k])
        hi[k] = corner1[k];
    }
  }
  
  for (int i = 0 ; i < 3 ; ++i)
    scale[i] = hi[i] - low[i];

  static const double sqrt_3 = 1.732050808;
  double s = std::max(std::max(scale[0], scale[1]), scale[2]) * sqrt_3;
  
  // if the scale is less than 1mm, set it to default
  if (s < 1e-3)
    s = DEFAULT_SCALE;  
  return s;
}

void RobotInteraction::decideActiveVirtualJoints(const std::string &group)
{
  boost::unique_lock<boost::mutex> ulock(marker_access_lock_);
  active_vj_.clear();

  ROS_DEBUG_NAMED("robot_interaction", "Deciding active virtual joints for group '%s'", group.c_str());
  
  if (group.empty())
    return;
  
  const boost::shared_ptr<const srdf::Model> &srdf = kmodel_->getSRDF();
  const kinematic_model::JointModelGroup *jmg = kmodel_->getJointModelGroup(group);
  
  if (!jmg || !srdf)
    return;
  
  if (!jmg->hasJointModel(kmodel_->getRootJointName()))
    return;

  kinematic_state::KinematicState default_state(kmodel_);
  default_state.setToDefaultValues();
  std::vector<double> aabb;
  default_state.computeAABB(aabb);
  
  const std::vector<srdf::Model::VirtualJoint> &vj = srdf->getVirtualJoints();
  for (std::size_t i = 0 ; i < vj.size() ; ++i)
    if (vj[i].name_ == kmodel_->getRootJointName())
    {
      if (vj[i].type_ == "planar" || vj[i].type_ == "floating")
      {
        VirtualJoint v;
        v.connecting_link = vj[i].child_link_;
        v.joint_name = vj[i].name_;
        if (vj[i].type_ == "planar")
          v.dof = 3;
        else
          v.dof = 6;
        // take the max of the X extent and the Y extent
        v.size = std::max(aabb[1] - aabb[0], aabb[3] - aabb[2]);
        active_vj_.push_back(v);
      }
    }
}

void RobotInteraction::decideActiveEndEffectors(const std::string &group)
{ 
  boost::unique_lock<boost::mutex> ulock(marker_access_lock_);

  active_eef_.clear();

  ROS_DEBUG_NAMED("robot_interaction", "Deciding active end-effectors for group '%s'", group.c_str());
  
  if (group.empty())
    return;
  
  const boost::shared_ptr<const srdf::Model> &srdf = kmodel_->getSRDF();
  const kinematic_model::JointModelGroup *jmg = kmodel_->getJointModelGroup(group);
  
  if (!jmg || !srdf)
    return;
  
  const std::vector<srdf::Model::EndEffector> &eef = srdf->getEndEffectors();
  const std::pair<kinematic_model::SolverAllocatorFn, kinematic_model::SolverAllocatorMapFn> &smap = jmg->getSolverAllocators();
  
  // if we have an IK solver for the selected group, we check if there are any end effectors attached to this group
  if (smap.first)
  {
    for (std::size_t i = 0 ; i < eef.size() ; ++i)
      if ((jmg->hasLinkModel(eef[i].parent_link_) || jmg->getName() == eef[i].parent_group_) && jmg->canSetStateFromIK(eef[i].parent_link_))
      {
        // we found an end-effector for the selected group
        EndEffector ee;
        ee.parent_group = group;
        ee.parent_link = eef[i].parent_link_;
        ee.eef_group = eef[i].component_group_;
        active_eef_.push_back(ee);
        break;
      }
  }
  else
    if (!smap.second.empty())
    {
      for (std::map<const kinematic_model::JointModelGroup*, kinematic_model::SolverAllocatorFn>::const_iterator it = smap.second.begin() ; 
           it != smap.second.end() ; ++it)
      {
        for (std::size_t i = 0 ; i < eef.size() ; ++i)
          if ((it->first->hasLinkModel(eef[i].parent_link_) || jmg->getName() == eef[i].parent_group_) && it->first->canSetStateFromIK(eef[i].parent_link_))
          {
            // we found an end-effector for the selected group;
            EndEffector ee;
            ee.parent_group = it->first->getName();
            ee.parent_link = eef[i].parent_link_;
            ee.eef_group = eef[i].component_group_;
            active_eef_.push_back(ee);
            break;
          }
      }
    }
  for (std::size_t i = 0 ; i < active_eef_.size() ; ++i)
  {
    active_eef_[i].size = computeGroupScale(active_eef_[i].eef_group);
    ROS_DEBUG_NAMED("robot_interaction", "Found active end-effector '%s', of scale %lf", active_eef_[i].eef_group.c_str(), active_eef_[i].size);
  }
}

void RobotInteraction::clear(void)
{  
  boost::unique_lock<boost::mutex> ulock(marker_access_lock_);
  active_eef_.clear();
  active_vj_.clear();
  clearInteractiveMarkersUnsafe();
  publishInteractiveMarkers();
}

void RobotInteraction::clearInteractiveMarkers(void)
{  
  boost::unique_lock<boost::mutex> ulock(marker_access_lock_);
  clearInteractiveMarkersUnsafe();
}

void RobotInteraction::clearInteractiveMarkersUnsafe(void)
{ 
  handlers_.clear();
  shown_markers_.clear();
  int_marker_server_->clear();
}


void RobotInteraction::addEndEffectorMarkers(const InteractionHandlerPtr &handler, const RobotInteraction::EndEffector& eef,
                                             const geometry_msgs::Pose& offset,
                                             visualization_msgs::InteractiveMarker& im)
{
  visualization_msgs::InteractiveMarkerControl m_control;
  m_control.always_visible = false;
  m_control.interaction_mode = m_control.MOVE_ROTATE;

  kinematic_state::KinematicStateConstPtr kinematic_state = handler->getState();
  const std::vector<std::string> &link_names = kinematic_state->getJointStateGroup(eef.eef_group)->getJointModelGroup()->getLinkModelNames();

  std_msgs::ColorRGBA marker_color;
  const float *color = handler->inError(eef) ? END_EFFECTOR_UNREACHABLE_COLOR : END_EFFECTOR_REACHABLE_COLOR;
  marker_color.r = color[0];
  marker_color.g = color[1];
  marker_color.b = color[2];
  marker_color.a = color[3];
  
  visualization_msgs::MarkerArray marker_array;
  kinematic_state->getRobotMarkers(marker_array, link_names, marker_color, eef.eef_group, ros::Duration());

  for (std::size_t i = 0 ; i < marker_array.markers.size() ; ++i)
  {
    marker_array.markers[i].header = im.header;
    marker_array.markers[i].mesh_use_embedded_materials = true;
    marker_array.markers[i].pose = offset;
    m_control.markers.push_back(marker_array.markers[i]);
  }
  
  im.controls.push_back(m_control);
}

void RobotInteraction::addInteractiveMarkers(const InteractionHandlerPtr &handler, double marker_scale)
{ 
  // If scale is left at default size of 0, scale will be based on end effector link size. a good value is between 0-1
  
  boost::unique_lock<boost::mutex> ulock(marker_access_lock_);
  
  for (std::size_t i = 0 ; i < active_eef_.size() ; ++i)
  {
    geometry_msgs::PoseStamped pose;
    pose.header.frame_id = kmodel_->getModelFrame();
    pose.header.stamp = ros::Time::now();
    kinematic_state::KinematicStateConstPtr s = handler->getState(); 
    const kinematic_state::LinkState *ls = s->getLinkState(active_eef_[i].parent_link);
    // Need to allow for control pose offsets
    tf::Transform pose_link;
    tf::poseEigenToTF(ls->getGlobalLinkTransform(), pose_link);
    geometry_msgs::Pose offset;
    if(handler->getPoseOffset(active_eef_[i], offset))
    {
      tf::Transform tf_offset;
      tf::poseMsgToTF(offset, tf_offset);
      pose_link = pose_link * tf_offset;
    }
    else
      offset.orientation.w = 1;
    tf::poseTFToMsg(pose_link, pose.pose);

    s.reset(); // to avoid spurious copies of states
    std::string marker_name = "EE:" + handler->getName() + "_" + active_eef_[i].parent_link;
    shown_markers_[marker_name] = i;
    
    // Determine interactive maker size
    if (marker_scale < std::numeric_limits<double>::epsilon())
      marker_scale = active_eef_[i].size;
    
    visualization_msgs::InteractiveMarker im = make6DOFMarker(marker_name, pose, marker_scale);
    if (handler && handler->getMeshesVisible())
    {
      addEndEffectorMarkers(handler, active_eef_[i], offset, im);
    }
    else
      if (handler && handler->inError(active_eef_[i]))
        addErrorMarker(im);
    int_marker_server_->insert(im);
    int_marker_server_->setCallback(im.name, boost::bind(&RobotInteraction::processInteractiveMarkerFeedback, this, _1));
    ROS_DEBUG_NAMED("robot_interaction", "Publishing interactive marker %s (size = %lf)", marker_name.c_str(), marker_scale);
  }
  
  for (std::size_t i = 0 ; i < active_vj_.size() ; ++i)
    if (active_vj_[i].dof == 3)
    {
      geometry_msgs::PoseStamped pose;
      pose.header.frame_id = kmodel_->getModelFrame();
      pose.header.stamp = ros::Time::now();
      kinematic_state::KinematicStateConstPtr s = handler->getState(); 
      const kinematic_state::LinkState *ls = s->getLinkState(active_vj_[i].connecting_link);
      tf::poseEigenToMsg(ls->getGlobalLinkTransform(), pose.pose);
      s.reset(); // to avoid spurious copies of states     
      std::string marker_name = "VJ:" + handler->getName() + "_" + active_vj_[i].connecting_link;
      shown_markers_[marker_name] = i;
      visualization_msgs::InteractiveMarker im = make3DOFMarker(marker_name, pose, active_vj_[i].size);
      
      int_marker_server_->insert(im);
      int_marker_server_->setCallback(im.name, boost::bind(&RobotInteraction::processInteractiveMarkerFeedback, this, _1));
      ROS_DEBUG_NAMED("robot_interaction", "Publishing interactive marker %s (size = %lf)", marker_name.c_str(), active_vj_[i].size);
    }
  handlers_[handler->getName()] = handler;
}

void RobotInteraction::publishInteractiveMarkers(void)
{
  int_marker_server_->applyChanges();
}

bool RobotInteraction::updateState(kinematic_state::KinematicState &state, const VirtualJoint &vj, const geometry_msgs::Pose &pose)
{
  Eigen::Quaterniond q;
  tf::quaternionMsgToEigen(pose.orientation, q);
  std::map<std::string, double> vals;
  vals[vj.joint_name + "/x"] = pose.position.x;
  vals[vj.joint_name + "/y"] = pose.position.y;
  Eigen::Vector3d xyz = q.matrix().eulerAngles(0, 1, 2);
  vals[vj.joint_name + "/theta"] = xyz[2];
  state.getJointState(vj.joint_name)->setVariableValues(vals);
  state.updateLinkTransforms();
  return true;
}

bool RobotInteraction::updateState(kinematic_state::KinematicState &state, const EndEffector &eef, const geometry_msgs::Pose &pose,
                                   unsigned int attempts, double ik_timeout, const kinematic_state::StateValidityCallbackFn &validity_callback)
{ 
  return state.getJointStateGroup(eef.parent_group)->setFromIK(pose, eef.parent_link, attempts, ik_timeout, validity_callback);
}

bool RobotInteraction::updateState(kinematic_state::KinematicState &state, const EndEffector &eef, const geometry_msgs::Twist &twist, double gain,
                                   const kinematic_state::StateValidityCallbackFn &validity_callback,
                                   const kinematic_state::SecondaryTaskFn &st_callback)
{
  return state.getJointStateGroup(eef.parent_group)->setFromDiffIK(twist, eef.parent_link, gain, validity_callback, st_callback);
}

void RobotInteraction::processInteractiveMarkerFeedback(const visualization_msgs::InteractiveMarkerFeedbackConstPtr& feedback)
{
  // perform some validity checks
  
  boost::unique_lock<boost::mutex> ulock(marker_access_lock_);
  std::map<std::string, std::size_t>::const_iterator it = shown_markers_.find(feedback->marker_name);
  if (it == shown_markers_.end())
  {
    ROS_ERROR("Unknown marker name: '%s' (not published by RobotInteraction class)", feedback->marker_name.c_str());
    return;
  }
  
  std::size_t u = feedback->marker_name.find_first_of("_");
  if (u == std::string::npos || u < 4)
  {
    ROS_ERROR("Invalid marker name: '%s'",  feedback->marker_name.c_str());
    return;
  }
  
  feedback_map_[feedback->marker_name] = feedback;
  new_feedback_condition_.notify_all();
}

void RobotInteraction::processingThread(void)
{
  boost::unique_lock<boost::mutex> ulock(marker_access_lock_);
  
  while (run_processing_thread_ && ros::ok())
  {
    while (feedback_map_.empty() && run_processing_thread_ && ros::ok())
      new_feedback_condition_.wait(ulock);

    while (!feedback_map_.empty() && ros::ok())
    {
      visualization_msgs::InteractiveMarkerFeedbackConstPtr feedback = feedback_map_.begin()->second;
      feedback_map_.erase(feedback_map_.begin());
      ROS_DEBUG_NAMED("robot_interaction", "Processing feedback from map for marker [%s]", feedback->marker_name.c_str());

      std::map<std::string, std::size_t>::const_iterator it = shown_markers_.find(feedback->marker_name);
      if (it == shown_markers_.end())
      {
        ROS_ERROR("Unknown marker name: '%s' (not published by RobotInteraction class) (should never have ended up in the feedback_map!)", feedback->marker_name.c_str());
        continue;
      }
      std::size_t u = feedback->marker_name.find_first_of("_");
      if (u == std::string::npos || u < 4)
      {
        ROS_ERROR("Invalid marker name: '%s' (should never have ended up in the feedback_map!)",  feedback->marker_name.c_str());
        continue;
      }
      std::string marker_class = feedback->marker_name.substr(0, 2);
      std::string handler_name = feedback->marker_name.substr(3, u - 3); // skip the ":"
      std::map<std::string, InteractionHandlerPtr>::const_iterator jt = handlers_.find(handler_name);
      if (jt == handlers_.end())
      {
        ROS_ERROR("Interactive Marker Handler '%s' is not known.", handler_name.c_str());
        continue;
      }

      // we put this in a try-catch because user specified callbacks may be triggered
<<<<<<< HEAD

      bool locked = true;
=======
>>>>>>> 5c0e8bfd
      try
      {
        if (marker_class == "EE")
        {
          // make a copy of the data, so we do not lose it while we are unlocked
          EndEffector eef = active_eef_[it->second];
          InteractionHandlerPtr ih = jt->second;
          marker_access_lock_.unlock();
<<<<<<< HEAD
          locked = false;
          jt->second->handleEndEffector(eef, feedback);
=======
          try
          {
            ih->handleEndEffector(eef, feedback);
          }
          catch(std::runtime_error &ex)
          { 
            ROS_ERROR("Exception caught while handling end-effector update: %s", ex.what());
          }
          catch(...)
          {
            ROS_ERROR("Exception caught while handling end-effector update");
          }          
>>>>>>> 5c0e8bfd
          marker_access_lock_.lock();
          locked = true;
        }
        else
          if (marker_class == "VJ")
          {
            // make a copy of the data, so we do not lose it while we are unlocked
            VirtualJoint vj = active_vj_[it->second];  
            InteractionHandlerPtr ih = jt->second;
            marker_access_lock_.unlock();
<<<<<<< HEAD
            locked = false;
            jt->second->handleVirtualJoint(vj, feedback);
=======
            try
            {
              jt->second->handleVirtualJoint(vj, feedback);
            }
            catch(std::runtime_error &ex)
            { 
              ROS_ERROR("Exception caught while handling virtual joint update: %s", ex.what());
            }
            catch(...)
            {
              ROS_ERROR("Exception caught while handling virtual joint update");
            }      
>>>>>>> 5c0e8bfd
            marker_access_lock_.lock();
            locked = true;
          }
          else
            ROS_ERROR("Unknown marker class ('%s') for marker '%s'", marker_class.c_str(), feedback->marker_name.c_str());
      }
      catch (std::runtime_error &ex)
      {
        ROS_ERROR("Exception caught while processing event: %s", ex.what());
      }
      catch (...)
      {
        ROS_ERROR("Exception caught while processing event");
      }
<<<<<<< HEAD
      // Hacky way to ensure we didn't unlock and then throw an exception...
      if( !locked ) marker_access_lock_.lock();
=======
      
>>>>>>> 5c0e8bfd
    }
  }
}

}<|MERGE_RESOLUTION|>--- conflicted
+++ resolved
@@ -814,11 +814,6 @@
       }
 
       // we put this in a try-catch because user specified callbacks may be triggered
-<<<<<<< HEAD
-
-      bool locked = true;
-=======
->>>>>>> 5c0e8bfd
       try
       {
         if (marker_class == "EE")
@@ -827,10 +822,6 @@
           EndEffector eef = active_eef_[it->second];
           InteractionHandlerPtr ih = jt->second;
           marker_access_lock_.unlock();
-<<<<<<< HEAD
-          locked = false;
-          jt->second->handleEndEffector(eef, feedback);
-=======
           try
           {
             ih->handleEndEffector(eef, feedback);
@@ -843,9 +834,7 @@
           {
             ROS_ERROR("Exception caught while handling end-effector update");
           }          
->>>>>>> 5c0e8bfd
           marker_access_lock_.lock();
-          locked = true;
         }
         else
           if (marker_class == "VJ")
@@ -854,10 +843,6 @@
             VirtualJoint vj = active_vj_[it->second];  
             InteractionHandlerPtr ih = jt->second;
             marker_access_lock_.unlock();
-<<<<<<< HEAD
-            locked = false;
-            jt->second->handleVirtualJoint(vj, feedback);
-=======
             try
             {
               jt->second->handleVirtualJoint(vj, feedback);
@@ -870,9 +855,7 @@
             {
               ROS_ERROR("Exception caught while handling virtual joint update");
             }      
->>>>>>> 5c0e8bfd
             marker_access_lock_.lock();
-            locked = true;
           }
           else
             ROS_ERROR("Unknown marker class ('%s') for marker '%s'", marker_class.c_str(), feedback->marker_name.c_str());
@@ -885,12 +868,6 @@
       {
         ROS_ERROR("Exception caught while processing event");
       }
-<<<<<<< HEAD
-      // Hacky way to ensure we didn't unlock and then throw an exception...
-      if( !locked ) marker_access_lock_.lock();
-=======
-      
->>>>>>> 5c0e8bfd
     }
   }
 }
