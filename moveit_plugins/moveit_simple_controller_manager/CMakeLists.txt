cmake_minimum_required(VERSION 3.10.2)
project(moveit_simple_controller_manager)

if(NOT "${CMAKE_CXX_STANDARD}")
  set(CMAKE_CXX_STANDARD 14)
endif()
set(CMAKE_CXX_STANDARD_REQUIRED ON)
set(CMAKE_CXX_EXTENSIONS OFF)

if(NOT CMAKE_CONFIGURATION_TYPES AND NOT CMAKE_BUILD_TYPE)
  set(CMAKE_BUILD_TYPE Release)
endif()

find_package(Boost REQUIRED thread)
find_package(ament_cmake REQUIRED)
find_package(moveit_core REQUIRED)
find_package(pluginlib REQUIRED)
find_package(rclcpp REQUIRED)
find_package(control_msgs REQUIRED)
find_package(rclcpp_action REQUIRED)

<<<<<<< HEAD
include_directories(include)
=======
find_package(catkin COMPONENTS
  moveit_core
  pluginlib
  actionlib
  roscpp
  control_msgs
  REQUIRED)

include_directories(include)
include_directories(SYSTEM ${catkin_INCLUDE_DIRS} ${Boost_INCLUDE_DIRS})

catkin_package(
  LIBRARIES
    ${PROJECT_NAME}
  INCLUDE_DIRS
    include
  CATKIN_DEPENDS
    actionlib
    control_msgs
    moveit_core
    roscpp
)
>>>>>>> 576c39c3

add_library(${PROJECT_NAME} SHARED
  src/moveit_simple_controller_manager.cpp
  src/follow_joint_trajectory_controller_handle.cpp
)
set_target_properties(${PROJECT_NAME} PROPERTIES VERSION "${${PROJECT_NAME}_VERSION}")
ament_target_dependencies(${PROJECT_NAME}
  rclcpp
  control_msgs
  pluginlib
  moveit_core
  rclcpp_action
  Boost
)

install(TARGETS ${PROJECT_NAME}
        LIBRARY DESTINATION lib
        ARCHIVE DESTINATION lib
        RUNTIME DESTINATION bin)


install(DIRECTORY include/ DESTINATION include)

pluginlib_export_plugin_description_file(moveit_core moveit_simple_controller_manager_plugin_description.xml)
ament_export_libraries(${PROJECT_NAME})
ament_export_include_directories(include)
ament_export_dependencies(pluginlib)
ament_export_dependencies(moveit_core)
ament_export_dependencies(rclcpp_action)
ament_export_dependencies(control_msgs)
ament_export_dependencies(Boost)
ament_package()<|MERGE_RESOLUTION|>--- conflicted
+++ resolved
@@ -19,32 +19,7 @@
 find_package(control_msgs REQUIRED)
 find_package(rclcpp_action REQUIRED)
 
-<<<<<<< HEAD
 include_directories(include)
-=======
-find_package(catkin COMPONENTS
-  moveit_core
-  pluginlib
-  actionlib
-  roscpp
-  control_msgs
-  REQUIRED)
-
-include_directories(include)
-include_directories(SYSTEM ${catkin_INCLUDE_DIRS} ${Boost_INCLUDE_DIRS})
-
-catkin_package(
-  LIBRARIES
-    ${PROJECT_NAME}
-  INCLUDE_DIRS
-    include
-  CATKIN_DEPENDS
-    actionlib
-    control_msgs
-    moveit_core
-    roscpp
-)
->>>>>>> 576c39c3
 
 add_library(${PROJECT_NAME} SHARED
   src/moveit_simple_controller_manager.cpp
