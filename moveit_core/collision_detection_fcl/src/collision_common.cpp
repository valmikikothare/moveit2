--- conflicted
+++ resolved
@@ -681,27 +681,6 @@
   return cache;
 }
 
-<<<<<<< HEAD
-template <typename T1, typename T2>
-struct IfSameType
-{
-  enum
-  {
-    VALUE = 0
-  };
-};
-
-template <typename T>
-struct IfSameType<T, T>
-{
-  enum
-  {
-    VALUE = 1
-  };
-};
-
-=======
->>>>>>> b57628ff
 /** \brief Templated helper function creating new collision geometry out of general object using an arbitrary bounding
  *  volume (BV).
  *
@@ -742,11 +721,7 @@
   // attached objects could have previously been World::Object; we try to move them
   // from their old cache to the new one, if possible. the code is not pretty, but should help
   // when we attach/detach objects that are in the world
-<<<<<<< HEAD
-  if (IfSameType<T, moveit::core::AttachedBody>::VALUE == 1)
-=======
   if (std::is_same<T, moveit::core::AttachedBody>::value)
->>>>>>> b57628ff
   {
     // get the cache that corresponds to objects; maybe this attached object used to be a world object
     FCLShapeCache& othercache = GetShapeCache<BV, World::Object>();
@@ -779,11 +754,7 @@
       // world objects could have previously been attached objects; we try to move them
       // from their old cache to the new one, if possible. the code is not pretty, but should help
       // when we attach/detach objects that are in the world
-<<<<<<< HEAD
-      if (IfSameType<T, World::Object>::VALUE == 1)
-=======
       if (std::is_same<T, World::Object>::value)
->>>>>>> b57628ff
   {
     // get the cache that corresponds to objects; maybe this attached object used to be a world object
     FCLShapeCache& othercache = GetShapeCache<BV, moveit::core::AttachedBody>();
