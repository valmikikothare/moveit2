/*********************************************************************
 * Software License Agreement (BSD License)
 *
 *  Copyright (c) 2014 Fetch Robotics Inc.
 *  All rights reserved.
 *
 *  Redistribution and use in source and binary forms, with or without
 *  modification, are permitted provided that the following conditions
 *  are met:
 *
 *   * Redistributions of source code must retain the above copyright
 *     notice, this list of conditions and the following disclaimer.
 *   * Redistributions in binary form must reproduce the above
 *     copyright notice, this list of conditions and the following
 *     disclaimer in the documentation and/or other materials provided
 *     with the distribution.
 *   * Neither the name of Fetch Robotics nor the names of its
 *     contributors may be used to endorse or promote products derived
 *     from this software without specific prior written permission.
 *
 *  THIS SOFTWARE IS PROVIDED BY THE COPYRIGHT HOLDERS AND CONTRIBUTORS
 *  "AS IS" AND ANY EXPRESS OR IMPLIED WARRANTIES, INCLUDING, BUT NOT
 *  LIMITED TO, THE IMPLIED WARRANTIES OF MERCHANTABILITY AND FITNESS
 *  FOR A PARTICULAR PURPOSE ARE DISCLAIMED. IN NO EVENT SHALL THE
 *  COPYRIGHT OWNER OR CONTRIBUTORS BE LIABLE FOR ANY DIRECT, INDIRECT,
 *  INCIDENTAL, SPECIAL, EXEMPLARY, OR CONSEQUENTIAL DAMAGES (INCLUDING,
 *  BUT NOT LIMITED TO, PROCUREMENT OF SUBSTITUTE GOODS OR SERVICES;
 *  LOSS OF USE, DATA, OR PROFITS; OR BUSINESS INTERRUPTION) HOWEVER
 *  CAUSED AND ON ANY THEORY OF LIABILITY, WHETHER IN CONTRACT, STRICT
 *  LIABILITY, OR TORT (INCLUDING NEGLIGENCE OR OTHERWISE) ARISING IN
 *  ANY WAY OUT OF THE USE OF THIS SOFTWARE, EVEN IF ADVISED OF THE
 *  POSSIBILITY OF SUCH DAMAGE.
 *********************************************************************/

#include <moveit/collision_plugin_loader/collision_plugin_loader.h>

static const std::string LOGNAME = "collision_detection";
namespace collision_detection
{
<<<<<<< HEAD
static const rclcpp::Logger LOGGER = rclcpp::get_logger("collision_plugin_loader");

class CollisionPluginLoader::CollisionPluginLoaderImpl
{
public:
  CollisionPluginLoaderImpl()
  {
    try
    {
      loader_ = std::make_shared<pluginlib::ClassLoader<CollisionPlugin>>("moveit_core",
                                                                          "collision_detection::CollisionPlugin");
    }
    catch (pluginlib::PluginlibException& e)
    {
      RCLCPP_ERROR(LOGGER, "Unable to construct colllision plugin loader. Error: %s", e.what());
    }
  }

  CollisionPluginPtr load(const std::string& name)
  {
    CollisionPluginPtr plugin;
    try
    {
      plugin = loader_->createUniqueInstance(name);
      plugins_[name] = plugin;
    }
    catch (pluginlib::PluginlibException& ex)
    {
      RCLCPP_ERROR(LOGGER, "Exception while loading %s : %s", name.c_str(), ex.what());
    }
    return plugin;
  }

  bool activate(const std::string& name, const planning_scene::PlanningScenePtr& scene)
  {
    std::map<std::string, CollisionPluginPtr>::iterator it = plugins_.find(name);
    if (it == plugins_.end())
    {
      CollisionPluginPtr plugin = load(name);
      if (plugin)
      {
        return plugin->initialize(scene);
      }
      return false;
    }
    if (it->second)
    {
      return it->second->initialize(scene);
    }
    return false;
  }

private:
  std::shared_ptr<pluginlib::ClassLoader<CollisionPlugin>> loader_;
  std::map<std::string, CollisionPluginPtr> plugins_;
};

CollisionPluginLoader::CollisionPluginLoader()
{
  loader_ = std::make_shared<CollisionPluginLoaderImpl>();
}

CollisionPluginLoader::~CollisionPluginLoader() = default;

bool CollisionPluginLoader::activate(const std::string& name, const planning_scene::PlanningScenePtr& scene)
{
  return loader_->activate(name, scene);
}

void CollisionPluginLoader::setupScene(const rclcpp::Node::SharedPtr& node,
                                       const planning_scene::PlanningScenePtr& scene)
=======
void CollisionPluginLoader::setupScene(ros::NodeHandle& nh, const planning_scene::PlanningScenePtr& scene)
>>>>>>> a5607832
{
  if (!scene)
  {
    RCLCPP_WARN(LOGGER, "Cannot setup scene, PlanningScenePtr is null.");
    return;
  }

  std::string param_name;
  std::string collision_detector_name;

  if (node->has_parameter("collision_detector"))
  {
    node->get_parameter("collision_detector", collision_detector_name);
  }
  else if (node->has_parameter(("/move_group/collision_detector")))
  {
    // Check for existence in move_group namespace
    // mainly for rviz plugins to get same collision detector.
    node->get_parameter("/move_group/collision_detector", collision_detector_name);
  }
  else
  {
    return;
  }

  if (collision_detector_name.empty())
  {
    // This is not a valid name for a collision detector plugin
    return;
  }

  activate(collision_detector_name, scene);
  RCLCPP_INFO(LOGGER, "Using collision detector: %s", scene->getCollisionDetectorName().c_str());
}

}  // namespace collision_detection<|MERGE_RESOLUTION|>--- conflicted
+++ resolved
@@ -37,81 +37,10 @@
 static const std::string LOGNAME = "collision_detection";
 namespace collision_detection
 {
-<<<<<<< HEAD
 static const rclcpp::Logger LOGGER = rclcpp::get_logger("collision_plugin_loader");
-
-class CollisionPluginLoader::CollisionPluginLoaderImpl
-{
-public:
-  CollisionPluginLoaderImpl()
-  {
-    try
-    {
-      loader_ = std::make_shared<pluginlib::ClassLoader<CollisionPlugin>>("moveit_core",
-                                                                          "collision_detection::CollisionPlugin");
-    }
-    catch (pluginlib::PluginlibException& e)
-    {
-      RCLCPP_ERROR(LOGGER, "Unable to construct colllision plugin loader. Error: %s", e.what());
-    }
-  }
-
-  CollisionPluginPtr load(const std::string& name)
-  {
-    CollisionPluginPtr plugin;
-    try
-    {
-      plugin = loader_->createUniqueInstance(name);
-      plugins_[name] = plugin;
-    }
-    catch (pluginlib::PluginlibException& ex)
-    {
-      RCLCPP_ERROR(LOGGER, "Exception while loading %s : %s", name.c_str(), ex.what());
-    }
-    return plugin;
-  }
-
-  bool activate(const std::string& name, const planning_scene::PlanningScenePtr& scene)
-  {
-    std::map<std::string, CollisionPluginPtr>::iterator it = plugins_.find(name);
-    if (it == plugins_.end())
-    {
-      CollisionPluginPtr plugin = load(name);
-      if (plugin)
-      {
-        return plugin->initialize(scene);
-      }
-      return false;
-    }
-    if (it->second)
-    {
-      return it->second->initialize(scene);
-    }
-    return false;
-  }
-
-private:
-  std::shared_ptr<pluginlib::ClassLoader<CollisionPlugin>> loader_;
-  std::map<std::string, CollisionPluginPtr> plugins_;
-};
-
-CollisionPluginLoader::CollisionPluginLoader()
-{
-  loader_ = std::make_shared<CollisionPluginLoaderImpl>();
-}
-
-CollisionPluginLoader::~CollisionPluginLoader() = default;
-
-bool CollisionPluginLoader::activate(const std::string& name, const planning_scene::PlanningScenePtr& scene)
-{
-  return loader_->activate(name, scene);
-}
 
 void CollisionPluginLoader::setupScene(const rclcpp::Node::SharedPtr& node,
                                        const planning_scene::PlanningScenePtr& scene)
-=======
-void CollisionPluginLoader::setupScene(ros::NodeHandle& nh, const planning_scene::PlanningScenePtr& scene)
->>>>>>> a5607832
 {
   if (!scene)
   {
