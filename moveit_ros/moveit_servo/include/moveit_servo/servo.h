/*******************************************************************************
 *      Title     : servo.h
 *      Project   : moveit_servo
 *      Created   : 3/9/2017
 *      Author    : Brian O'Neil, Andy Zelenak, Blake Anderson
 *
 * BSD 3-Clause License
 *
 * Copyright (c) 2019, Los Alamos National Security, LLC
 * All rights reserved.
 *
 * Redistribution and use in source and binary forms, with or without
 * modification, are permitted provided that the following conditions are met:
 *
 * * Redistributions of source code must retain the above copyright notice, this
 *   list of conditions and the following disclaimer.
 *
 * * Redistributions in binary form must reproduce the above copyright notice,
 *   this list of conditions and the following disclaimer in the documentation
 *   and/or other materials provided with the distribution.
 *
 * * Neither the name of the copyright holder nor the names of its
 *   contributors may be used to endorse or promote products derived from
 *   this software without specific prior written permission.
 *
 * THIS SOFTWARE IS PROVIDED BY THE COPYRIGHT HOLDERS AND CONTRIBUTORS "AS IS"
 * AND ANY EXPRESS OR IMPLIED WARRANTIES, INCLUDING, BUT NOT LIMITED TO, THE
 * IMPLIED WARRANTIES OF MERCHANTABILITY AND FITNESS FOR A PARTICULAR PURPOSE
 * ARE
 * DISCLAIMED. IN NO EVENT SHALL THE COPYRIGHT HOLDER OR CONTRIBUTORS BE LIABLE
 * FOR ANY DIRECT, INDIRECT, INCIDENTAL, SPECIAL, EXEMPLARY, OR CONSEQUENTIAL
 * DAMAGES (INCLUDING, BUT NOT LIMITED TO, PROCUREMENT OF SUBSTITUTE GOODS OR
 * SERVICES; LOSS OF USE, DATA, OR PROFITS; OR BUSINESS INTERRUPTION) HOWEVER
 * CAUSED AND ON ANY THEORY OF LIABILITY, WHETHER IN CONTRACT, STRICT LIABILITY,
 * OR TORT (INCLUDING NEGLIGENCE OR OTHERWISE) ARISING IN ANY WAY OUT OF THE USE
 * OF THIS SOFTWARE, EVEN IF ADVISED OF THE POSSIBILITY OF SUCH DAMAGE.
 *******************************************************************************/

#pragma once

#include <memory>

#include <moveit_servo/collision_check.h>
#include <moveit_servo/servo_parameters.h>
#include <moveit_servo/servo_calcs.h>
<<<<<<< HEAD
#include "std_srvs/srv/trigger.hpp"
=======
>>>>>>> 382aa5a8

namespace moveit_servo
{
/**
 * Class Servo - Jacobian based robot control with collision avoidance.
 */
class Servo
{
public:
  Servo(const rclcpp::Node::SharedPtr& node, ServoParametersPtr parameters,
        planning_scene_monitor::PlanningSceneMonitorPtr planning_scene_monitor);

  ~Servo();

  /** \brief start servo node */
  bool start();

  /** \brief Pause or unpause processing servo commands while keeping the timers alive */
  void setPaused(bool paused);

  /** \brief Returns when a joint state message has been received, and start() may be called */
  bool waitForInitialized(std::chrono::duration<double> wait_for = std::chrono::duration<double>(0.25));

  /**
   * Get the MoveIt planning link transform.
   * The transform from the MoveIt planning frame to robot_link_command_frame
   *
   * @param transform the transform that will be calculated
   * @return true if a valid transform was available
   */
  bool getCommandFrameTransform(Eigen::Isometry3d& transform);
  bool getCommandFrameTransform(geometry_msgs::TransformStamped& transform);

  /**
   * Get the End Effector link transform.
   * The transform from the MoveIt planning frame to EE link
   *
   * @param transform the transform that will be calculated
   * @return true if a valid transform was available
   */
  bool getEEFrameTransform(Eigen::Isometry3d& transform);
  bool getEEFrameTransform(geometry_msgs::TransformStamped& transform);

  /** \brief Get the parameters used by servo node. */
  const std::shared_ptr<moveit_servo::ServoParameters>& getParameters() const;

<<<<<<< HEAD
  /** \brief Get the latest joint state. */
  sensor_msgs::msg::JointState::ConstSharedPtr getLatestJointState() const;
=======
  /** \brief Change the controlled link. Often, this is the end effector
   * This must be a link on the robot since MoveIt tracks the transform (not tf)
   */
  void changeRobotLinkCommandFrame(const std::string& new_command_frame)
  {
    servo_calcs_->changeRobotLinkCommandFrame(new_command_frame);
  }
>>>>>>> 382aa5a8

private:
  // Pointer to the collision environment
  planning_scene_monitor::PlanningSceneMonitorPtr planning_scene_monitor_;

  // The stored servo parameters
  ServoParametersPtr parameters_;

  std::unique_ptr<ServoCalcs> servo_calcs_;
  std::unique_ptr<CollisionCheck> collision_checker_;
};

// ServoPtr using alias
using ServoPtr = std::shared_ptr<Servo>;

}  // namespace moveit_servo<|MERGE_RESOLUTION|>--- conflicted
+++ resolved
@@ -43,10 +43,6 @@
 #include <moveit_servo/collision_check.h>
 #include <moveit_servo/servo_parameters.h>
 #include <moveit_servo/servo_calcs.h>
-<<<<<<< HEAD
-#include "std_srvs/srv/trigger.hpp"
-=======
->>>>>>> 382aa5a8
 
 namespace moveit_servo
 {
@@ -62,7 +58,7 @@
   ~Servo();
 
   /** \brief start servo node */
-  bool start();
+  void start();
 
   /** \brief Pause or unpause processing servo commands while keeping the timers alive */
   void setPaused(bool paused);
@@ -78,7 +74,7 @@
    * @return true if a valid transform was available
    */
   bool getCommandFrameTransform(Eigen::Isometry3d& transform);
-  bool getCommandFrameTransform(geometry_msgs::TransformStamped& transform);
+  bool getCommandFrameTransform(geometry_msgs::msg::TransformStamped& transform);
 
   /**
    * Get the End Effector link transform.
@@ -88,15 +84,11 @@
    * @return true if a valid transform was available
    */
   bool getEEFrameTransform(Eigen::Isometry3d& transform);
-  bool getEEFrameTransform(geometry_msgs::TransformStamped& transform);
+  bool getEEFrameTransform(geometry_msgs::msg::TransformStamped& transform);
 
   /** \brief Get the parameters used by servo node. */
   const std::shared_ptr<moveit_servo::ServoParameters>& getParameters() const;
 
-<<<<<<< HEAD
-  /** \brief Get the latest joint state. */
-  sensor_msgs::msg::JointState::ConstSharedPtr getLatestJointState() const;
-=======
   /** \brief Change the controlled link. Often, this is the end effector
    * This must be a link on the robot since MoveIt tracks the transform (not tf)
    */
@@ -104,7 +96,6 @@
   {
     servo_calcs_->changeRobotLinkCommandFrame(new_command_frame);
   }
->>>>>>> 382aa5a8
 
 private:
   // Pointer to the collision environment
